import json
from logging import Logger
import os
import sys

import brotli

from .schemaValidator import SchemaValidator
from ..Model.lbsObject import Object
from ..Model.lbsObjectCommunicator import ObjectCommunicator
from ..Model.lbsRank import Rank


class LoadReader:
    """ A class to read VT Object Map files. These json files could be compressed with Brotli.
        Each file is named as <base-name>.<node>.json, where <node> spans the number of MPI ranks that VT is utilizing.
        The schema of the compatible files is defined in <project-path>/src/IO/schemaValidator.py
    """

    CommCategory = {
        "SendRecv": 1,
        "CollectionToNode": 2,
        "NodeToCollection": 3,
        "Broadcast": 4,
        "CollectionToNodeBcast": 5,
        "NodeToCollectionBcast": 6,
        "CollectiveToCollectionBcast": 7,
    }

    def __init__(self, file_prefix: str, logger: Logger, file_suffix: str = "json"):
        # The base directory and file name for the log files
        self.__file_prefix = file_prefix

        # Data files(data loading) suffix
        self.__file_suffix = file_suffix

        # Assign logger to instance variable
        self.__logger = logger

    def get_node_trace_file_name(self, node_id):
        """ Build the file name for a given rank/node ID
        """
        return f"{self.__file_prefix}.{node_id}.{self.__file_suffix}"

    def read(self, node_id: int, phase_id: int = -1, comm: bool = False) -> tuple:
        """ Read the file for a given node/rank. If phase_id==-1 then all
            steps are read from the file; otherwise, only `phase_id` is.
        """

        # Retrieve file name for given node and make sure that it exists
        file_name = self.get_node_trace_file_name(node_id)
        self.__logger.info(f"Reading {file_name} VT object map")
        if not os.path.isfile(file_name):
            raise FileNotFoundError(f"File {file_name} not found!")

        # Retrieve communications from JSON reader
        iter_map = {}
        iter_map, comm = self.json_reader(
            returned_dict=iter_map,
            file_name=file_name,
            phase_ids=phase_id,
            node_id=node_id)

        # Print more information when requested
        self.__logger.debug(f"Finished reading file: {file_name}")

        # Return map of populated ranks per iteration
        return iter_map, comm

    def read_iteration(self, n_p: int, phase_id: int) -> list:
        """ Read all the data in the range of ranks [0..n_p] for a given iteration `phase_id`.
            Collapse the iter_map dictionary from `read()` into a list of ranks to be returned for the given iteration.
        """

        # Create storage for ranks
        rank_list = [None] * n_p
        communications = {}

        # Iterate over all ranks
        for p in range(n_p):
            # Read data for given iteration and assign it to rank
            rank_iter_map, rank_comm = self.read(p, phase_id)

            # Try to retrieve rank information at given time-step
            try:
                rank_list[p] = rank_iter_map[phase_id]
            except KeyError:
                self.__logger.error(f"Could not retrieve information for rank {p} at time_step {phase_id}")
                sys.exit(1)

            # Merge rank communication with existing ones
            if rank_comm.get(phase_id) is not None:
                for k, v in rank_comm[phase_id].items():
                    if k in communications:
                        c = communications[k]
                        c.get("sent").extend(v.get("sent"))
                        c.get("received").extend(v.get("received"))
                    else:
                        communications[k] = v

        # Build dictionary of rank objects
        rank_objects_set = set()
        for rank in rank_list:
            rank_objects_set.update(rank.get_objects())
        rank_objects_dict = {obj.get_id(): obj for obj in rank_objects_set}

        # Iterate over ranks
        for rank in rank_list:
            # Iterate over objects in rank
            for rank_obj in rank.get_objects():
                obj_id = rank_obj.get_id()
                # Check if there is any communication for the object
                obj_comm = communications.get(obj_id)
                if obj_comm:
                    sent = {rank_objects_dict.get(c.get("to")): c.get("bytes") for c in obj_comm.get("sent")
                            if rank_objects_dict.get(c.get("to"))}
                    received = {rank_objects_dict.get(c.get("from")): c.get("bytes") for c in obj_comm.get("received")
                                if rank_objects_dict.get(c.get("from"))}
                    rank_obj.set_communicator(ObjectCommunicator(i=obj_id, logger=self.__logger, r=received, s=sent))

        # Return populated list of ranks
        return rank_list

    def json_reader(self, returned_dict: dict, file_name: str, phase_ids, node_id: int) -> tuple:
        """ Reader compatible with current VT Object Map files (json)
        """
        with open(file_name, "rb") as compr_json_file:
            compr_bytes = compr_json_file.read()
            try:
                decompr_bytes = brotli.decompress(compr_bytes)
                decompressed_dict = json.loads(decompr_bytes.decode("utf-8"))
            except brotli.error:
                decompressed_dict = json.loads(compr_bytes.decode("utf-8"))

        # Validate schema
        if SchemaValidator().is_valid(schema_to_validate=decompressed_dict):
            self.__logger.info(f"Valid JSON schema in {file_name}")
        else:
            self.__logger.error(f"Invalid JSON schema in {file_name}")
            SchemaValidator().validate(schema_to_validate=decompressed_dict)

        # Define phases from file
        phases = decompressed_dict["phases"]
        comm_dict = {}

        # Handle empty Rank case
        if not phases:
            returned_dict.setdefault(0, Rank(node_id, self.__logger))

        # Iterate over phases
        for phase in phases:
            # Retrieve phase ID
            phase_id = phase["id"]

            # Create communicator dictionary
            comm_dict[phase_id] = {}

            # Add communications to the object
            communications = phase.get("communications")
            if communications:
                for num, comm in enumerate(communications):
                    # Retrieve communication attributes
                    c_type = comm.get("type")
                    c_to = comm.get("to")
                    c_from = comm.get("from")
                    c_bytes = comm.get("bytes")

                    # Supports only SendRecv communication type
                    if c_type == "SendRecv":
                        # Check whether both are objects
                        if c_to.get("type") == "object" and c_from.get("type") == "object":
                            # Create receiver if it does not exist
                            receiver_obj_id = c_to.get("id")
                            comm_dict[phase_id].setdefault(receiver_obj_id, {"sent": [], "received": []})

                            # Create sender if it does not exist
                            sender_obj_id = c_from.get("id")
                            comm_dict[phase_id].setdefault(sender_obj_id, {"sent": [], "received": []})

                            # Create communication edges
                            comm_dict[phase_id][receiver_obj_id]["received"].append({"from": c_from.get("id"),
                                                                                     "bytes": c_bytes})
                            comm_dict[phase_id][sender_obj_id]["sent"].append({"to": c_to.get("id"), "bytes": c_bytes})
                            self.__logger.debug(f"Added communication {num} to phase {phase_id}")
                            for k, v in comm.items():
                                self.__logger.debug(f"{k}: {v}")

            # Iterate over tasks
            for task in phase["tasks"]:
                task_time = task.get("time")
                entity = task.get("entity")
                task_object_id = entity.get("id")
                task_used_defined = task.get("user_defined")

                # Update rank if iteration was requested
                if phase_ids in (phase_id, -1):
                    # Instantiate object with retrieved parameters
                    obj = Object(task_object_id, task_time, node_id, user_defined=task_used_defined)
                    # If this iteration was never encountered initialize rank object
<<<<<<< HEAD
                    returned_dict.setdefault(phase_id, Rank(node_id, self.__logger))
                    # Add object to rank
                    returned_dict[phase_id].add_migratable_object(obj)
=======
                    returned_dict.setdefault(phase_id, Rank(node_id, logger=self.__logger))
                    # Add object to rank given its type
                    if entity.get("migratable"):
                        returned_dict[phase_id].add_migratable_object(obj)
                    else:
                        returned_dict[phase_id].add_sentinel_object(obj)

>>>>>>> f19d3db6
                    # Print debug information when requested
                    self.__logger.debug(f"Added object {task_object_id}, time = {task_time} to phase {phase_id}")

        return returned_dict, comm_dict<|MERGE_RESOLUTION|>--- conflicted
+++ resolved
@@ -197,11 +197,6 @@
                     # Instantiate object with retrieved parameters
                     obj = Object(task_object_id, task_time, node_id, user_defined=task_used_defined)
                     # If this iteration was never encountered initialize rank object
-<<<<<<< HEAD
-                    returned_dict.setdefault(phase_id, Rank(node_id, self.__logger))
-                    # Add object to rank
-                    returned_dict[phase_id].add_migratable_object(obj)
-=======
                     returned_dict.setdefault(phase_id, Rank(node_id, logger=self.__logger))
                     # Add object to rank given its type
                     if entity.get("migratable"):
@@ -209,7 +204,6 @@
                     else:
                         returned_dict[phase_id].add_sentinel_object(obj)
 
->>>>>>> f19d3db6
                     # Print debug information when requested
                     self.__logger.debug(f"Added object {task_object_id}, time = {task_time} to phase {phase_id}")
 
