from logging import Logger

import vtk

from ..Utils.logger import logger


class GridStreamer:
    """A class containing to stream a grid with time-varying attributes
    """

<<<<<<< HEAD
    def __init__(self, points, lines, field_arrays, point_arrays, cell_arrays, lgr: Logger):
        """Class constructor
        """
=======
    def __init__(self, points: vtk.vtkPoints, lines: vtk.vtkCellArray, field_arrays: dict = {}, point_arrays: list = [], cell_arrays: list = [], lgr: Logger = None):
        """ Class constructor. """
>>>>>>> f19d3db6
        # Assign logger to instance variable
        self.__logger = lgr

        # Sanity checks
        self.Error = False
        if not isinstance(points, vtk.vtkPoints):
            self.__logger.error("A vtkPoints instance is required as points input")
            self.Error = True
            return
        if not isinstance(lines, vtk.vtkCellArray):
            self.__logger.error("A vtkCellArray instance is required as lines input")
            self.Error = True
            return
        if not isinstance(field_arrays, dict):
            self.__logger.error("A dict of vtkDataArray instances is required as field data input")
            self.Error = True
        if not isinstance(point_arrays, list):
            self.__logger.error("A list of vtkDataArray instances is required as point data input")
            self.Error = True
            return
        if not isinstance(cell_arrays, list):
            self.__logger.error("A list of vtkDataArray instances is required as cell data input")
            self.Error = True
            return

        # Keep track of requested number of steps and check consistency
        n_steps = len(cell_arrays)
        if any([n_steps != len(p) for p in point_arrays]):
            self.__logger.error(f"Number of time steps not all equal to {n_steps}")
            self.Error = True
            return

        # More sanity checks
        for f_name, f_list in field_arrays.items():
            if n_steps != len(f_list):
                self.__logger.error(f"Number of {f_name} arrays and data arrays do not match: {len(f_list)} <> {n_steps}")
                self.Error = True
                return

        # Instantiate the streaming source
        self.__logger.info(f"Streaming {n_steps} load-balancing steps")
        self.Algorithm = vtk.vtkProgrammableSource()

        # Set source information
        info = self.Algorithm.GetExecutive().GetOutputInformation().GetInformationObject(0)
        info.Set(vtk.vtkStreamingDemandDrivenPipeline.TIME_RANGE(),
                 [0, n_steps - 1], 2)
        info.Set(vtk.vtkStreamingDemandDrivenPipeline.TIME_STEPS(),
                 range(n_steps), n_steps)

        # Implement RequestData() method for VTK pipeline
        def request_data_method():
            # Retrieve information vector
            info = self.Algorithm.GetExecutive().GetOutputInformation().GetInformationObject(0)

            # Make the source is able to provide time steps
            output = self.Algorithm.GetPolyDataOutput()
            t_s = info.Get(vtk.vtkStreamingDemandDrivenPipeline.UPDATE_TIME_STEP())
            output.GetInformation().Set(vtk.vtkDataObject.DATA_TIME_STEP(), t_s)

            # Assign geometry and topology of output
            output.SetPoints(points)
            output.SetLines(lines)

            # Assign topology and field data to output for timestep index
            i = int(t_s)
            for f_name, f_list in field_arrays.items():
                if n_steps != len(f_list):
                    logger().error(f"Number of {f_name} arrays and data arrays do not match: {len(f_list)} <> "
                                   f"{n_steps}")
                    self.Error = True
                    return
                output.GetFieldData().AddArray(f_list[i])

            # Assign data attributes to output for time step index
            for p in point_arrays:
                output.GetPointData().AddArray(p[i])
            output.GetCellData().AddArray(cell_arrays[i])

        # Set VTK RequestData() to programmable source
        self.Algorithm.SetExecuteMethod(request_data_method)<|MERGE_RESOLUTION|>--- conflicted
+++ resolved
@@ -9,14 +9,8 @@
     """A class containing to stream a grid with time-varying attributes
     """
 
-<<<<<<< HEAD
-    def __init__(self, points, lines, field_arrays, point_arrays, cell_arrays, lgr: Logger):
-        """Class constructor
-        """
-=======
     def __init__(self, points: vtk.vtkPoints, lines: vtk.vtkCellArray, field_arrays: dict = {}, point_arrays: list = [], cell_arrays: list = [], lgr: Logger = None):
         """ Class constructor. """
->>>>>>> f19d3db6
         # Assign logger to instance variable
         self.__logger = lgr
 
