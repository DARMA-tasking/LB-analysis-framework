--- conflicted
+++ resolved
@@ -11,11 +11,7 @@
 
 
 class Rank:
-<<<<<<< HEAD
     """A class representing a rank to which objects are assigned."""
-=======
-    """ A class representing a rank to which objects are assigned."""
->>>>>>> fc286b64
 
     def __init__(
         self,
@@ -156,7 +152,7 @@
         return self.__migratable_objects.union(self.__sentinel_objects)
 
     def get_number_of_objects(self) -> int:
-        """ Return number of objects assigned to rank."""
+        """Return number of objects assigned to rank."""
         return len(self.__sentinel_objects) + len(self.__migratable_objects)
 
     def add_migratable_object(self, o: Object) -> None:
