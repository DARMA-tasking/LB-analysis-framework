class Message:
    """A class representing information sent between ranks."""

    def __init__(self, r: int, s: set):
        # Member variables passed by constructor
        self.__round = r
        self.__support = s

    def __repr__(self):
        return f"Message at round: {self.__round}, support: {self.__support}"

    def get_round(self):
        """Return message round index."""
        return self.__round

<<<<<<< HEAD
    def get_support(self):
        """Return message support
        """
        return self.__support
=======
    def get_content(self):
        """Return message content."""
        return self.__content
>>>>>>> 06666ee6
<|MERGE_RESOLUTION|>--- conflicted
+++ resolved
@@ -13,13 +13,6 @@
         """Return message round index."""
         return self.__round
 
-<<<<<<< HEAD
     def get_support(self):
-        """Return message support
-        """
-        return self.__support
-=======
-    def get_content(self):
-        """Return message content."""
-        return self.__content
->>>>>>> 06666ee6
+        """Return message support."""
+        return self.__support