import sys

from .lbsBlock import Block
from .lbsObjectCommunicator import ObjectCommunicator
from ..Utils.exception_handler import exc_handler


class Object:
<<<<<<< HEAD
    """A class representing an object with load and communicator"""

=======
    """ A class representing an object with load and communicator."""
>>>>>>> fc286b64
    def __init__(
        self,
        i: int,
        r_id: int=None,
        load: float=0.0,
        size: float=0.0,
        comm: ObjectCommunicator=None,
        user_defined: dict=None,
        subphases: list=None):

        # Object index
        if not isinstance(i, int) or isinstance(i, bool):
            sys.excepthook = exc_handler
            raise TypeError(
                f"i: incorrect type {type(i)}")
        self.__index = i

        # Nonnegative load required to perform the work of this object
        if not isinstance(load, float) or load < 0.0:
            sys.excepthook = exc_handler
            raise TypeError(
                f"load: incorrect type {type(load)} or value: {load}")
        self.__load = load

        # Nonnegative size required to for memory footprint of this object
        if not isinstance(size, float) or size < 0.0:
            sys.excepthook = exc_handler
            raise TypeError(
                f"size: incorrect type {type(size)} or value: {size}")
        self.__size = size

        # Rank to which object is currently assigned if defined
        if not(r_id is None or isinstance(r_id, int)) or isinstance(r_id, bool):
            sys.excepthook = exc_handler
            raise TypeError(
                f"r_id: incorrect type {type(r_id)}")
        self.__rank_id = r_id

        # Communication graph of this object if defined
        if not(isinstance(comm, ObjectCommunicator) or comm is None):
            sys.excepthook = exc_handler
            raise TypeError(
                f"comm: {comm} is of type {type(comm)}. Must be <class 'ObjectCommunicator'>.")
        self.__communicator = comm

        # Initialize other instance variables
        self.__overhead = 0.0
        self.__shared_block = None

        # Retrieve and set optionally defined fields
        if isinstance(user_defined, dict) or user_defined is None:
            self.__user_defined = user_defined
        else:
            sys.excepthook = exc_handler
            raise TypeError(f"user_defined: {user_defined} is of type {type(user_defined)}. Must be <class 'dict'>.")
        if user_defined:
            # Object size is by definition its memory footprint
            if not isinstance((
                size := user_defined.get("task_footprint_bytes")), float) or size < 0.0:
                sys.excepthook = exc_handler
                raise TypeError(
                    f"size: incorrect type {type(size)} or value: {size}")
            else:
                self.__size = size

            # Object overhead is by definition its additional working memory
            if not isinstance((
                overhead := user_defined.get("task_working_bytes")), float) or overhead < 0.0:
                sys.excepthook = exc_handler
                raise TypeError(
                    f"overhead: incorrect type {type(overhead)} or value: {overhead}")
            else:
                self.__overhead = overhead

        # Sub-phases
        if isinstance(subphases, list) or subphases is None:
            self.__subphases = subphases
        else:
            sys.excepthook = exc_handler
            raise TypeError(f"subphases: {subphases} is of type {type(subphases)} but must be <class 'list'>")

    def __repr__(self):
        return f"Object id: {self.__index}, load: {self.__load}"

    def get_id(self) -> int:
<<<<<<< HEAD
        """Return object ID"""

=======
        """ Return object ID."""
>>>>>>> fc286b64
        return self.__index

    def set_load(self, load: float):
        """ Set object load."""
        self.__load = load

    def get_load(self) -> float:
<<<<<<< HEAD
        """Return object load"""

        return self.__load

    def get_size(self) -> float:
        """Return object size"""

        return self.__size

    def get_overhead(self) -> float:
        """Return additional runtime memory of object"""

        return self.__overhead

    def get_sent(self) -> dict:
        """Return communications sent by object to other objects"""
        return self.__communicator.get_sent() if self.__communicator else {}

    def get_received(self) -> dict:
        """Return communications received by object from other objects"""

        return self.__communicator.get_received() if self.__communicator else {}

    def get_received_volume(self) -> float:
        """Return volume of communications received by object"""

        return sum([v for v in self.__communicator.get_received().values()]) if self.__communicator else 0

    def get_sent_volume(self) -> float:
        """Return volume of communications sent by object"""

        return sum([v for v in self.__communicator.get_sent().values()]) if self.__communicator else 0

    def set_rank_id(self, r_id: int) -> None:
        """Assign object to rank ID"""

        self.__rank_id = r_id

    def get_rank_id(self) -> int:
        """Return ID of rank to which object is currently assigned"""

        return self.__rank_id

    def set_shared_block(self, b: Block) -> None:
        """Assign shared memory block when necessary"""

=======
        """ Return object load."""
        return self.__load

    def get_size(self) -> float:
        """ Return object size."""
        return self.__size

    def get_overhead(self) -> float:
        """ Return additional runtime memory of object."""
        return self.__overhead

    def get_sent(self) -> dict:
        """ Return communications sent by object to other objects."""
        return self.__communicator.get_sent() if self.__communicator else {}

    def get_received(self) -> dict:
        """ Return communications received by object from other objects."""
        return self.__communicator.get_received() if self.__communicator else {}

    def get_received_volume(self) -> float:
        """ Return volume of communications received by object."""
        return sum([v for v in self.__communicator.get_received().values()]) if self.__communicator else 0

    def get_sent_volume(self) -> float:
        """ Return volume of communications sent by object."""
        return sum([v for v in self.__communicator.get_sent().values()]) if self.__communicator else 0

    def set_rank_id(self, r_id: int) -> None:
        """ Assign object to rank ID."""
        self.__rank_id = r_id

    def get_rank_id(self) -> int:
        """ Return ID of rank to which object is currently assigned."""
        return self.__rank_id

    def set_shared_block(self, b: Block) -> None:
        """ Assign shared memory block when necessary."""
>>>>>>> fc286b64
        if not isinstance(b, Block):
            sys.excepthook = exc_handler
            raise TypeError(f"shared block: incorrect type {type(b)}")
        self.__shared_block = b

    def get_shared_block(self) -> int:
<<<<<<< HEAD
        """Return shared memory block assigned to object"""

        return self.__shared_block

    def get_shared_block_id(self) -> int:
        """Return ID of shared memory block assigned to object"""

        return self.__shared_block.get_id()

    def has_communicator(self) -> bool:
        """Return whether the object has communication graph data"""

        return self.__communicator is not None

    def get_communicator(self) -> ObjectCommunicator:
        """Return the communication graph for this object"""

        return self.__communicator

    def set_communicator(self, c) -> None:
        """Assign the communication graph for this object"""

=======
        """ Return shared memory block assigned to object."""
        return self.__shared_block

    def get_shared_block_id(self) -> int:
        """ Return ID of shared memory block assigned to object."""
        return self.__shared_block.get_id()

    def has_communicator(self) -> bool:
        """ Return whether the object has communication graph data."""
        return self.__communicator is not None

    def get_communicator(self) -> ObjectCommunicator:
        """ Return the communication graph for this object."""
        return self.__communicator

    def set_communicator(self, c) -> None:
        """ Assign the communication graph for this object."""
>>>>>>> fc286b64
        if not isinstance(c, ObjectCommunicator):
            sys.excepthook = exc_handler
            raise TypeError(f"object communicator: incorrect type {type(c)}")
        self.__communicator = c

    def get_subphases(self) -> list:
<<<<<<< HEAD
        """Return subphases of this object"""

=======
        """ Return subphases of this object."""
>>>>>>> fc286b64
        return self.__subphases<|MERGE_RESOLUTION|>--- conflicted
+++ resolved
@@ -6,12 +6,8 @@
 
 
 class Object:
-<<<<<<< HEAD
     """A class representing an object with load and communicator"""
 
-=======
-    """ A class representing an object with load and communicator."""
->>>>>>> fc286b64
     def __init__(
         self,
         i: int,
@@ -97,20 +93,19 @@
         return f"Object id: {self.__index}, load: {self.__load}"
 
     def get_id(self) -> int:
-<<<<<<< HEAD
         """Return object ID"""
 
-=======
-        """ Return object ID."""
->>>>>>> fc286b64
         return self.__index
 
     def set_load(self, load: float):
         """ Set object load."""
         self.__load = load
 
+    def set_load(self, load: float):
+        """ Set object load."""
+        self.__load = load
+
     def get_load(self) -> float:
-<<<<<<< HEAD
         """Return object load"""
 
         return self.__load
@@ -157,52 +152,12 @@
     def set_shared_block(self, b: Block) -> None:
         """Assign shared memory block when necessary"""
 
-=======
-        """ Return object load."""
-        return self.__load
-
-    def get_size(self) -> float:
-        """ Return object size."""
-        return self.__size
-
-    def get_overhead(self) -> float:
-        """ Return additional runtime memory of object."""
-        return self.__overhead
-
-    def get_sent(self) -> dict:
-        """ Return communications sent by object to other objects."""
-        return self.__communicator.get_sent() if self.__communicator else {}
-
-    def get_received(self) -> dict:
-        """ Return communications received by object from other objects."""
-        return self.__communicator.get_received() if self.__communicator else {}
-
-    def get_received_volume(self) -> float:
-        """ Return volume of communications received by object."""
-        return sum([v for v in self.__communicator.get_received().values()]) if self.__communicator else 0
-
-    def get_sent_volume(self) -> float:
-        """ Return volume of communications sent by object."""
-        return sum([v for v in self.__communicator.get_sent().values()]) if self.__communicator else 0
-
-    def set_rank_id(self, r_id: int) -> None:
-        """ Assign object to rank ID."""
-        self.__rank_id = r_id
-
-    def get_rank_id(self) -> int:
-        """ Return ID of rank to which object is currently assigned."""
-        return self.__rank_id
-
-    def set_shared_block(self, b: Block) -> None:
-        """ Assign shared memory block when necessary."""
->>>>>>> fc286b64
         if not isinstance(b, Block):
             sys.excepthook = exc_handler
             raise TypeError(f"shared block: incorrect type {type(b)}")
         self.__shared_block = b
 
     def get_shared_block(self) -> int:
-<<<<<<< HEAD
         """Return shared memory block assigned to object"""
 
         return self.__shared_block
@@ -225,35 +180,12 @@
     def set_communicator(self, c) -> None:
         """Assign the communication graph for this object"""
 
-=======
-        """ Return shared memory block assigned to object."""
-        return self.__shared_block
-
-    def get_shared_block_id(self) -> int:
-        """ Return ID of shared memory block assigned to object."""
-        return self.__shared_block.get_id()
-
-    def has_communicator(self) -> bool:
-        """ Return whether the object has communication graph data."""
-        return self.__communicator is not None
-
-    def get_communicator(self) -> ObjectCommunicator:
-        """ Return the communication graph for this object."""
-        return self.__communicator
-
-    def set_communicator(self, c) -> None:
-        """ Assign the communication graph for this object."""
->>>>>>> fc286b64
         if not isinstance(c, ObjectCommunicator):
             sys.excepthook = exc_handler
             raise TypeError(f"object communicator: incorrect type {type(c)}")
         self.__communicator = c
 
     def get_subphases(self) -> list:
-<<<<<<< HEAD
         """Return subphases of this object"""
 
-=======
-        """ Return subphases of this object."""
->>>>>>> fc286b64
         return self.__subphases