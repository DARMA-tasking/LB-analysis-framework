import argparse
import os
import sys
import logging
import math
from urllib.request import urlretrieve
from urllib.error import HTTPError, URLError

import yaml

try:
    project_path = f"{os.sep}".join(os.path.abspath(__file__).split(os.sep)[:-3])
    sys.path.append(project_path)
except Exception as e:
    print(f"Can not add project path to system path! Exiting!\nERROR: {e}")
    raise SystemExit(1)
try:
    import paraview.simple
except:
    pass

from lbaf.Utils.exception_handler import exc_handler
from lbaf.Utils.colors import green


def get_config_file() -> str:
    """ Parses command line argument and returns config file path. """
    parser = argparse.ArgumentParser()
    parser.add_argument("--config", help="Path to the config file.")
    args = parser.parse_args()
    if args.config:
        config_file = os.path.abspath(args.config)
    else:
        sys.excepthook = exc_handler
        raise FileNotFoundError("Please provide path to the config file with '--config' argument.")

    return config_file


def check_and_get_schema_validator():
    """ Makes sure that SchemaValidator can be imported, and it's the latest version available.
    """
    module_name = green(f"[{os.path.splitext(os.path.split(__file__)[-1])[0]}]")

    def save_schema_validator_and_init_file(import_dir: str):
        with open(os.path.join(import_dir, "__init__.py"), 'wt') as init_file:
            init_file.write('\n')
        try:
            script_name = "JSON_data_files_validator.py"
            script_url = f"https://raw.githubusercontent.com/DARMA-tasking/vt/develop/scripts/{script_name}"
            filename, http_msg = urlretrieve(script_url, os.path.join(import_dir, script_name))
            print(f"{module_name} Saved SchemaValidator to: {filename}")
        except HTTPError as err:
            sys.excepthook = exc_handler
            raise ConnectionError(f"Can not download file: {err.filename} \n"
                                  f"Server responded with code: {err.fp.code} and message: {err.fp.msg}")
        except URLError as err:
            sys.excepthook = exc_handler
            raise ConnectionError("Probably there is no internet connection")

    overwrite_validator = True
    if __name__ == "__main__":
        config_file = get_config_file()
        with open(config_file, "rt") as config:
            conf = yaml.safe_load(config)
        overwrite_validator = conf.get("overwrite_validator", True)
    if overwrite_validator:
        import_dir = os.path.join(project_path, "lbaf", "imported")
        if not os.path.exists(import_dir):
            os.makedirs(import_dir)
            save_schema_validator_and_init_file(import_dir=import_dir)
        else:
            save_schema_validator_and_init_file(import_dir=import_dir)
    else:
        print(f"{module_name} Option 'overwrite_validator' in configuration file: {config_file} is set to False\n"
              f"{module_name} In case of `ModuleNotFoundError: No module named 'lbaf.imported'` set it to True.")


check_and_get_schema_validator()

from lbaf import __version__
from lbaf.Applications.rank_object_enumerator import compute_min_max_arrangements_work
from lbaf.Execution.lbsRuntime import Runtime
from lbaf.IO.configurationValidator import ConfigurationValidator
from lbaf.IO.lbsVTDataReader import LoadReader
from lbaf.IO.lbsVTDataWriter import VTDataWriter
from lbaf.IO.lbsMeshBasedVisualizer import MeshBasedVisualizer
import lbaf.IO.lbsStatistics as lbstats
from lbaf.Model.lbsPhase import Phase
from lbaf.Utils.logger import logger


class internalParameters:
    """A class to describe LBAF internal parameters
    """

    def __init__(self, config_file: str):
        # Starting logger
        self.logger = logger(conf=config_file)

        # Print startup information
        self.logger.info(f"Executing LBAF version {__version__}")
        sv = sys.version_info
        self.logger.info(f"Executing with Python {sv.major}.{sv.minor}.{sv.micro}")

        self.__allowed_config_keys = (
            "algorithm",
            "brute_force_optimization",
            "check_schema",
            "generate_meshes",
            "file_suffix",
            "from_data",
            "from_samplers",
            "visualize_qoi",
            "logging_level",
            "log_to_file",
            "n_ranks",
            "output_dir",
            "output_file_stem",
            "overwrite_validator",
            "terminal_background",
            "work_model")

        # Read configuration values from file
        self.configuration_file_found = False
        self.configuration = self.get_configuration_file(conf_file=config_file)
        if self.configuration_file_found:
            self.configuration_validation()
            self.parse_conf_file()
        self.checks_after_init()

    def get_configuration_file(self, conf_file: str):
        """ Check extension, read YML file and return parsed YAML configuration file
        """
        if os.path.splitext(conf_file)[-1] in [".yml", ".yaml"] and os.path.isfile(conf_file):
            # Try to open configuration file
            self.logger.info(f"Found configuration file {conf_file}")
            try:
                with open(conf_file, "rt") as config:
                    self.configuration_file_found = True
                    return yaml.safe_load(config)
            except yaml.MarkedYAMLError as err:
                self.logger.error(f"Invalid YAML file {conf_file} in line {err.problem_mark.line} ({err.problem,} "
                                  f"{err.context})")
                sys.excepthook = exc_handler
                raise SystemExit(1)
        else:
            self.logger.error(f"Configuration file in {conf_file} not found")
            sys.excepthook = exc_handler
            raise SystemExit(1)

    def configuration_validation(self):
        """ Configuration file validation. """
        ConfigurationValidator(config_to_validate=self.configuration, logger=self.logger).main()

    def parse_conf_file(self):
        """ Execute when YAML configuration file was found and checked
        """
        # Assign parameters found in configuration file
        for param_key, param_val in self.configuration.items():
            if param_key in self.__allowed_config_keys:
                self.__dict__[param_key] = param_val

        # Parse whether meshes must be generated
        if (gm := self.configuration.get("generate_meshes")) is not None:
            self.grid_size = []
            for key in ("x_ranks", "y_ranks", "z_ranks"):
                self.grid_size.append(gm.get(key))
            if math.prod(self.grid_size) < self.n_ranks:
                self.logger.error(f"Grid size: {self.grid_size} < {self.n_ranks}")
                sys.excepthook = exc_handler
                raise SystemExit(1)
            self.object_jitter = gm.get("object_jitter")

        # Parse data parameters if present
        if self.configuration.get("from_data") is not None:
            self.data_stem = self.configuration.get("from_data").get("data_stem")
            if isinstance(self.configuration.get("from_data").get("phase_ids"), str):
                range_list = list(map(int, self.configuration.get("from_data").get("phase_ids").split('-')))
                self.phase_ids = list(range(range_list[0], range_list[1] + 1))
            else:
                self.phase_ids = self.configuration.get("from_data").get("phase_ids")

        # Parse sampling parameters if present
        if self.configuration.get("from_samplers") is not None:
            self.n_objects = self.configuration.get("from_samplers").get("n_objects")
            self.n_mapped_ranks = self.configuration.get("from_samplers").get("n_mapped_ranks")
            self.communication_degree = self.configuration.get("from_samplers").get("communication_degree")
            self.load_sampler = self.configuration.get("from_samplers").get("load_sampler")
            self.volume_sampler = self.configuration.get("from_samplers").get("volume_sampler")

        # Parsing and setting up logging level
        ll = self.configuration.get("logging_level") or "info"
        logging_level = {
            "info": logging.INFO,
            "debug": logging.DEBUG,
            "error": logging.ERROR,
            "warning": logging.WARNING}
        self.logger.level = logging_level.get(ll.lower())
        self.logger.info(f"Logging level: {ll.lower()}")

        # Set output directory, local by default
        self.output_dir = os.path.abspath(self.output_dir or ".")
        self.logger.info(f"Output directory: {self.output_dir}")

    def checks_after_init(self):
        """ Checks after initialization.
        """
        # Case when phases are populated from data file
        if "data_stem" in self.__dict__:
            # Checking if log dir exists, if not, checking if dir exists in project path
            if os.path.isdir(os.path.abspath(os.path.split(self.data_stem)[0])):
                self.data_stem = os.path.abspath(self.data_stem)
            elif os.path.isdir(os.path.abspath(os.path.join(project_path, os.path.split(self.data_stem)[0]))):
                self.data_stem = os.path.abspath(os.path.join(project_path, self.data_stem))

        # Checking if output dir exists, if not, creating one
        if self.output_dir is not None:
            if not os.path.exists(self.output_dir):
                os.makedirs(self.output_dir)


class LBAFApp:
    def __init__(self):
        self.config_file = get_config_file()

        # Instantiate parameters
        self.params = internalParameters(config_file=self.config_file)

        # Assign logger to variable
        self.logger = self.params.logger

    def main(self):
        # Initialize random number generator
        lbstats.initialize()

        # Create list of phase instances
        phases = []
        check_schema = True if "check_schema" not in self.params.__dict__ else self.params.check_schema
        if "data_stem" in self.params.__dict__:
            file_suffix = None if "file_suffix" not in self.params.__dict__ else self.params.file_suffix
            
            # Initializing reader
            if file_suffix is not None:
                reader = LoadReader(
                    file_prefix=self.params.data_stem,
                    n_ranks=self.params.n_ranks,
                    logger=self.logger,
                    file_suffix=file_suffix,
                    check_schema=check_schema)
            else:
                reader = LoadReader(
                    file_prefix=self.params.data_stem,
                    n_ranks=self.params.n_ranks,
                    logger=self.logger,
                    check_schema=check_schema)

            # Populate phase from log files and store number of objects
            for phase_id in self.params.phase_ids:
                # Create a phase and populate it
                if file_suffix is not None:
                    phase = Phase(
                        self.logger, phase_id, file_suffix, reader=reader)
                else:
                    phase = Phase(
                        self.logger, phase_id, reader=reader)
                phase.populate_from_log(phase_id, self.params.data_stem)
                phases.append(phase)
        else:
            # Populate phase pseudo-randomly a phase 0
            phase = Phase(self.logger, 0)
            phase.populate_from_samplers(
                self.params.n_ranks,
                self.params.n_objects,
                self.params.load_sampler,
                self.params.volume_sampler,
                self.params.communication_degree,
                self.params.n_mapped_ranks)
            phases.append(phase)

        # Compute and print initial rank load and edge volume statistics
        curr_phase = phases[0]
        lbstats.print_function_statistics(
            curr_phase.get_ranks(),
            lambda x: x.get_load(),
            "initial rank load",
            self.logger)
        lbstats.print_function_statistics(
            curr_phase.get_ranks(),
            lambda x: x.get_max_object_level_memory(),
            "initial rank object-level memory",
            self.logger)
        lbstats.print_function_statistics(
            curr_phase.get_ranks(),
            lambda x: x.get_size(),
            "initial rank working memory",
            self.logger)
        lbstats.print_function_statistics(
            curr_phase.get_ranks(),
            lambda x: x.get_shared_memory(),
            "initial rank shared memory",
            self.logger)
        lbstats.print_function_statistics(
            curr_phase.get_ranks(),
            lambda x: x.get_max_memory_usage(),
            "initial maximum memory usage",
            self.logger)
        lbstats.print_function_statistics(
            curr_phase.get_edges().values(),
            lambda x: x,
            "initial sent volumes",
            self.logger)

        # Perform brute force optimization when needed
        if "brute_force_optimization" in self.params.__dict__ and self.params.algorithm["name"] != "BruteForce":
            # Prepare input data for rank order enumerator
            self.logger.info(f"Starting brute force optimization")
            objects = []

            # Iterate over ranks
            for rank in curr_phase.get_ranks():
                for o in rank.get_objects():
                    entry = {
                        "id": o.get_id(),
                        "load": o.get_load(),
                        "to": {},
                        "from": {}}
                    comm = o.get_communicator()
                    if comm:
                        for k, v in comm.get_sent().items():
                            entry["to"][k.get_id()] = v
                        for k, v in comm.get_received().items():
                            entry["from"][k.get_id()] = v
                    objects.append(entry)
            objects.sort(key=lambda x: x.get("id"))

            # Execute rank order enumerator and fetch optimal arrangements
            alpha, beta, gamma = [
                self.params.work_model.get("parameters").get(k)
                for k in ("alpha", "beta", "gamma")]
            n_a, w_min_max, a_min_max = compute_min_max_arrangements_work(
                objects, alpha, beta, gamma, self.params.n_ranks)
            if n_a != self.params.n_ranks ** len(objects):
                self.logger.error("Incorrect number of possible arrangements with repetition")
                sys.excepthook = exc_handler
                raise SystemExit(1)
            self.logger.info(f"Minimax work: {w_min_max:.4g} for {len(a_min_max)} optimal arrangements amongst {n_a}")
        else:
            self.logger.info("No brute force optimization performed")
            a_min_max = []

        # Instantiate and execute runtime
        qoi_name = self.params.__dict__.get("visualize_qoi")
        rt = Runtime(
            phases,
            self.params.work_model,
            self.params.algorithm,
            a_min_max,
            self.logger,
            qoi_name)
        rt.execute()

        # Instantiate phase to VT file writer if started from a log file
        if "data_stem" in self.params.__dict__:
            vt_writer = VTDataWriter(
                curr_phase,
                self.logger,
                self.params.output_file_stem,
                output_dir=self.params.output_dir)
            vt_writer.write()

        # Generate meshes and multimedia when requested
        gen_meshes = self.params.__dict__.get("generate_meshes")
        if gen_meshes or qoi_name:
            # Check if a QOI of interest and bounds are available
            qoi_request = []
            if qoi_name:
                # Look for prescribed bounds
                qoi_request.append(qoi_name)
                qoi_request.append(
                    self.params.work_model.get(
                        "parameters").get(
                        "upper_bounds", {}).get(qoi_name))
            else:
                # Fallback QOI is rank work without upper bound
                qoi_request = ["work", None]

            # Instantiate and execute visualizer
            ex_writer = MeshBasedVisualizer(
                self.logger,
                qoi_request,
                phases,
                self.params.grid_size,
                self.params.object_jitter,
                self.params.output_dir,
                self.params.output_file_stem,
                rt.distributions,
                rt.statistics)
            ex_writer.generate(gen_meshes, qoi_name)

        # Compute and print final rank load and edge volume statistics
        curr_phase = phases[-1]
        _, _, l_ave, _, _, _, _, l_imb = lbstats.print_function_statistics(
            curr_phase.get_ranks(),
            lambda x: x.get_load(),
<<<<<<< HEAD
            "final rank loads",
            self.logger)
        with open(
            "imbalance.txt"
            if self.params.output_dir is None
            else os.path.join(
                self.params.output_dir, "imbalance.txt"), 'w') as imbalance_file:
            imbalance_file.write(f"{l_imb}")
=======
            "final rank load",
            self.logger,
            file_name=(
                "imbalance.txt"
                if self.params.output_dir is None
                else os.path.join(self.params.output_dir, "imbalance.txt")))
>>>>>>> 74691115
        lbstats.print_function_statistics(
            curr_phase.get_ranks(),
            lambda x: x.get_max_object_level_memory(),
            "final rank object-level memory",
            self.logger)
        lbstats.print_function_statistics(
            curr_phase.get_ranks(),
            lambda x: x.get_size(),
            "final rank working memory",
            self.logger)
        lbstats.print_function_statistics(
            curr_phase.get_ranks(),
            lambda x: x.get_shared_memory(),
            "final rank shared memory",
            self.logger)
        lbstats.print_function_statistics(
            curr_phase.get_ranks(),
            lambda x: x.get_max_memory_usage(),
            "final maximum memory usage",
            self.logger)
        lbstats.print_function_statistics(
            curr_phase.get_edges().values(),
            lambda x: x,
            "final sent volumes",
            self.logger)

        # Report on theoretically optimal statistics
        n_o = curr_phase.get_number_of_objects()
        q, r = divmod(n_o, self.params.n_ranks)
        ell = self.params.n_ranks * l_ave / n_o
        self.logger.info(f"Optimal load statistics for {n_o} objects with iso-time: {ell:.6g}")
        self.logger.info(f"\tminimum: {q * ell:.6g}  maximum: {(q + (1 if r else 0)) * ell:.6g}")
        imbalance = (self.params.n_ranks - r) / float(n_o) if r else 0.
        self.logger.info(
            f"\tstandard deviation: {ell * math.sqrt(r * (self.params.n_ranks - r)) / self.params.n_ranks:.6g} "
            f"imbalance: {imbalance:.6g}")

        # If this point is reached everything went fine
        self.logger.info("Process completed without errors")


if __name__ == "__main__":
    LBAFApp().main()<|MERGE_RESOLUTION|>--- conflicted
+++ resolved
@@ -403,7 +403,6 @@
         _, _, l_ave, _, _, _, _, l_imb = lbstats.print_function_statistics(
             curr_phase.get_ranks(),
             lambda x: x.get_load(),
-<<<<<<< HEAD
             "final rank loads",
             self.logger)
         with open(
@@ -412,14 +411,6 @@
             else os.path.join(
                 self.params.output_dir, "imbalance.txt"), 'w') as imbalance_file:
             imbalance_file.write(f"{l_imb}")
-=======
-            "final rank load",
-            self.logger,
-            file_name=(
-                "imbalance.txt"
-                if self.params.output_dir is None
-                else os.path.join(self.params.output_dir, "imbalance.txt")))
->>>>>>> 74691115
         lbstats.print_function_statistics(
             curr_phase.get_ranks(),
             lambda x: x.get_max_object_level_memory(),
