--- conflicted
+++ resolved
@@ -3,34 +3,16 @@
 import os
 import sys
 import math
-<<<<<<< HEAD
-import copy
-from typing import cast, List, Dict, Any, Union
-from urllib.request import urlretrieve
-from urllib.error import HTTPError, URLError
-=======
+import yaml
 from typing import cast, List, Dict, Any, Union, Tuple
->>>>>>> df872c9e
-import yaml
-
-# append lbaf to path
+
+# Append lbaf to path
 try:
     project_path = f"{os.sep}".join(os.path.abspath(__file__).split(os.sep)[:-3])
     sys.path.append(project_path)
 except Exception as path_ex:
     print(f"Can not add project path to system path. Exiting.\nERROR: {path_ex}")
     raise SystemExit(1) from path_ex
-<<<<<<< HEAD
-
-# pylint: disable=C0413
-from lbaf.Utils.exception_handler import exc_handler
-from lbaf.Utils.colors import green
-from lbaf.Utils.functions import abspath_from
-# pylint: enable=C0413
-
-def get_config_file_path() -> str:
-    """Parse command line argument and return config file path."""
-=======
 
 #pylint: disable=C0411,C0413
 from lbaf import __version__
@@ -46,8 +28,7 @@
     pass
 
 def parse_args() -> str:
-    """Parses command line argument and resolve then return the input configuration file absolute path."""
->>>>>>> df872c9e
+    """Parse command line argument and resolve then return the input configuration file absolute path."""
     parser = argparse.ArgumentParser()
     parser.add_argument("-c", "--configuration",
         help="Path to the config file. If path is relative it must be resolvable from either the current working "
@@ -100,26 +81,7 @@
                 f"Invalid YAML file {path} in line {err_line} ({err.problem}) {err.context}"
             )
             sys.excepthook = exc_handler
-<<<<<<< HEAD
-            raise ConnectionError("Probably there is no internet connection") from err
-
-    overwrite_validator = True
-    config_file = None
-    if __name__ == "__main__":
-        config_file = get_config_file_path()
-        with open(config_file, "rt", encoding="utf-8") as config:
-            conf = yaml.safe_load(config)
-        overwrite_validator = conf.get("overwrite_validator", True)
-    if overwrite_validator:
-        import_dir = os.path.join(project_path, "lbaf", "imported")
-        if not os.path.isdir(import_dir):
-            os.makedirs(import_dir)
-            save_schema_validator_and_init_file(import_dir=import_dir)
-        else:
-            save_schema_validator_and_init_file(import_dir=import_dir)
-=======
             raise SystemExit(1) from err
->>>>>>> df872c9e
     else:
         sys.excepthook = exc_handler
         raise SystemExit(1)
@@ -169,16 +131,8 @@
     load_sampler: dict
     volume_sampler: dict
 
-<<<<<<< HEAD
-    def __init__(self, config_file: str):
-        config = self.load_config(from_file=config_file)
-        config_dir = os.path.dirname(config_file)
-
-        # Initialize logger
-=======
     def __init__(self, config: dict, base_dir: str):
         # init lbaf logger
->>>>>>> df872c9e
         lvl = cast(str, config.get("logging_level", "info"))
         self.logger = logger(
             name="lbaf",
@@ -225,11 +179,7 @@
                 self.rank_qoi = viz["rank_qoi"]
                 self.object_qoi = viz.get("object_qoi")
             except Exception as ex:
-<<<<<<< HEAD
-                self.logger.error("Missing visualizer configuration parameter(s): %s", ex)
-=======
                 self.logger.error("Missing LBAF-Viz configuration parameter(s): {ex}")
->>>>>>> df872c9e
                 sys.excepthook = exc_handler
                 raise SystemExit(1) from ex
 
@@ -260,12 +210,8 @@
                 range_list = list(map(int, from_data.get("phase_ids").split('-')))
                 self.phase_ids = list(range(range_list[0], range_list[1] + 1))
             else:
-<<<<<<< HEAD
-                self.phase_ids = config.get("from_data").get("phase_ids")
-=======
                 self.phase_ids = from_data.get("phase_ids")
         self.write_vt = config.get("write_vt", True)
->>>>>>> df872c9e
 
         # Parse sampling parameters if present
         from_samplers = config.get("from_samplers")
@@ -307,19 +253,10 @@
                 os.makedirs(self.output_dir)
 
 class LBAFApp:
-    """LBAF application class"""
-<<<<<<< HEAD
-    def __init__(self):
-        # Retrieve configuration file path
-        self.config_file = get_config_file_path()
-
-        # Instantiate parameters
-        self.__parameters = InternalParameters(config_file=self.config_file)
-=======
+    """LBAF application class."""
     def __init__(self, config, base_dir):
         # Instantiate parameters
         self.params = InternalParameters(config=config, base_dir=base_dir)
->>>>>>> df872c9e
 
         # Assign logger to variable
         self.__logger = self.__parameters.logger
@@ -455,20 +392,13 @@
                 for k in ("alpha", "beta", "gamma")
             ]
             n_a, w_min_max, a_min_max = compute_min_max_arrangements_work(
-                objects, alpha, beta, gamma, self.__parameters.n_ranks
-            )
+                objects, alpha, beta, gamma, self.__parameters.n_ranks)
             if n_a != self.__parameters.n_ranks ** len(objects):
                 self.__logger.error("Incorrect number of possible arrangements with repetition")
                 sys.excepthook = exc_handler
                 raise SystemExit(1)
-<<<<<<< HEAD
-            self.__logger.info(
+            self.logger.info(
                 f"Minimax work: {w_min_max:4g} for {len(a_min_max)} optimal arrangements amongst {n_a}")
-=======
-            self.logger.info(
-                f"Minimax work: {w_min_max:4g} for {len(a_min_max)} optimal arrangements amongst {n_a}"
-            )
->>>>>>> df872c9e
         else:
             self.__logger.info("No brute force optimization performed")
             a_min_max = []
@@ -544,7 +474,6 @@
                 self.__parameters.output_file_stem,
                 runtime.get_distributions(),
                 runtime.get_statistics())
-<<<<<<< HEAD
             visualizer.generate(
                 self.__parameters.save_meshes,
                 not self.__parameters.rank_qoi is None)
@@ -558,66 +487,6 @@
                     self.__parameters.output_dir,
                     "imbalance.txt"), 'w', encoding="utf-8") as imbalance_file:
                 imbalance_file.write(f"{l_stats.get_imbalance()}")
-=======
-            ex_writer.generate(
-                self.params.save_meshes,
-                not self.params.rank_qoi is None
-            )
-
-        # Compute and print final rank load and edge volume statistics
-        curr_phase = phases[-1]
-        l_stats = lbstats.print_function_statistics(
-            curr_phase.get_ranks(),
-            lambda x: x.get_load(),
-            "final rank loads",
-            self.logger)
-        with open(
-            "imbalance.txt" if self.params.output_dir is None else os.path.join(
-                self.params.output_dir, "imbalance.txt"), 'w', encoding="utf-8") as imbalance_file:
-            imbalance_file.write(
-                f"{l_stats.get_imbalance()}") #pylint: disable=E1101
-        lbstats.print_function_statistics(
-            curr_phase.get_ranks(),
-            lambda x: x.get_max_object_level_memory(),
-            "final rank object-level memory",
-            self.logger)
-        lbstats.print_function_statistics(
-            curr_phase.get_ranks(),
-            lambda x: x.get_size(),
-            "final rank working memory",
-            self.logger)
-        lbstats.print_function_statistics(
-            curr_phase.get_ranks(),
-            lambda x: x.get_shared_memory(),
-            "final rank shared memory",
-            self.logger)
-        lbstats.print_function_statistics(
-            curr_phase.get_ranks(),
-            lambda x: x.get_max_memory_usage(),
-            "final maximum memory usage",
-            self.logger)
-        lbstats.print_function_statistics(
-            curr_phase.get_edge_maxima().values(),
-            lambda x: x,
-            "final sent volumes",
-            self.logger)
-
-        # Report on theoretically optimal statistics
-        n_o = curr_phase.get_number_of_objects()
-        ell = self.params.n_ranks * l_stats.get_average() / n_o #pylint: disable=E1101
-        self.logger.info("Optimal load statistics for {n_o} objects with iso-time: {ell:6g}")
-        q, r = divmod(n_o, self.params.n_ranks) #pylint: disable=C0103
-        self.logger.info(
-            "\tminimum: %s  maximum: %s",
-            f"{q * ell:6g}",
-            f"{q + (1 if r else 0) * ell:6g}"
-        )
-        self.logger.info(
-            "\tstandard deviation: %s imbalance: %s",
-            f"{ell * math.sqrt(r * (self.params.n_ranks - r)) / self.params.n_ranks:6g}",
-            f"{(self.params.n_ranks - r) / float(n_o):6g}" if r else '0'
-        )
->>>>>>> df872c9e
 
         # If this point is reached everything went fine
         self.__logger.info("Process completed without errors")
