--- conflicted
+++ resolved
@@ -142,13 +142,9 @@
         from_data = config.get("from_data")
         if from_data is not None:
             self.data_stem = from_data.get("data_stem")
-<<<<<<< HEAD
             if from_data.get("ranks_per_node") is not None:
                 self.ranks_per_node = from_data.get("ranks_per_node")
-            # # get data directory (because data_stem includes file prefix)
-=======
             # Get data directory because data_stem includes file prefix
->>>>>>> 23fff496
             data_dir = f"{os.sep}".join(self.data_stem.split(os.sep)[:-1])
             file_prefix = self.data_stem.split(os.sep)[-1]
             data_dir = abspath(data_dir, relative_to=base_dir)
