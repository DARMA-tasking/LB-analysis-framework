--- conflicted
+++ resolved
@@ -4,94 +4,9 @@
 import os
 import sys
 import math
-<<<<<<< HEAD
 from typing import cast, Any, Dict, Union
 
 import yaml
-=======
-import yaml
-from typing import cast, List, Dict, Any, Union, Tuple
-
-# Append lbaf to path
-try:
-    project_path = f"{os.sep}".join(os.path.abspath(__file__).split(os.sep)[:-3])
-    sys.path.append(project_path)
-except Exception as path_ex:
-    print(f"Can not add project path to system path. Exiting.\nERROR: {path_ex}")
-    raise SystemExit(1) from path_ex
-
-#pylint: disable=C0411,C0413
-from lbaf import __version__
-from lbaf.Utils.exception_handler import exc_handler
-from lbaf.Utils.logger import logger
-from lbaf.Utils.common import abspath_from
-from lbaf.Applications.schema_validator_loader import check_and_get_schema_validator
-#pylint: enable=C0411,C0413
-
-try:
-    import paraview.simple #pylint: disable=E0401,W0611
-except: #pylint: disable=W0702
-    pass
-
-def parse_args() -> str:
-    """Parse command line argument and resolve then return the input configuration file absolute path."""
-    parser = argparse.ArgumentParser()
-    parser.add_argument("-c", "--configuration",
-        help="Path to the config file. If path is relative it must be resolvable from either the current working "
-            "directory or the config directory",
-        default="conf.yaml"
-    )
-    args = parser.parse_args()
-    path = None
-    if args.configuration:
-        # try to search the file from this place
-        path = os.path.abspath(args.configuration)
-        if path is not None and not os.path.isfile(path):
-            # try to search the file relative to the config folder
-            search_dir = os.path.join(
-                f"{os.sep}".join(os.path.abspath(__file__).split(os.sep)[:-4]),
-                "config"
-            )
-            path = search_dir + '/' + args.configuration
-    else:
-        sys.excepthook = exc_handler
-        raise FileNotFoundError("Please provide path to the config file with '--configuration' argument.")
-
-    if not os.path.isfile(path):
-        sys.excepthook = exc_handler
-        raise FileNotFoundError(
-            f"Configuration file not found at path {args.config}."
-            ' For relative paths, please make sure the file exists either in the current working directory or in'
-            'the `config` directory'
-        )
-    else:
-        logger().info(f"Found configuration file at path {path}")
-
-    return path
-
-def load_config(path: str)-> Tuple[dict, str]:
-    """Loads and validate configuration file and returns the configuration dict and the name of the configuration
-    directory"""
-    if os.path.splitext(path)[-1] in [".yml", ".yaml"]:
-        # Try to open configuration file in read+text mode
-        try:
-            with open(path, "rt", encoding="utf-8") as file_io:
-                data = yaml.safe_load(file_io)
-                if not data.get('overwrite_validator', True):
-                    logger().info(
-                        f"Option 'overwrite_validator' in configuration file: {path} is set to False"
-                    )
-        except yaml.MarkedYAMLError as err:
-            err_line = err.problem_mark.line if err.problem_mark is not None else -1
-            logger().error(
-                f"Invalid YAML file {path} in line {err_line} ({err.problem}) {err.context}"
-            )
-            sys.excepthook = exc_handler
-            raise SystemExit(1) from err
-    else:
-        sys.excepthook = exc_handler
-        raise SystemExit(1)
->>>>>>> fc286b64
 
 from lbaf import __version__, PROJECT_PATH
 
@@ -123,10 +38,6 @@
     rank_qoi: Union[str,None]
     object_qoi: Union[str,None]
     grid_size: Union[list,None]
-<<<<<<< HEAD
-=======
-    json_writer: Union[VTDataWriter,None]
->>>>>>> fc286b64
 
     # from_samplers options
     n_objects: int
@@ -139,29 +50,20 @@
         self.__logger = logger
 
         # Initialize and check configuration
+        # Initialize and check configuration
         self.validate_configuration(config)
         self.init_parameters(config, base_dir)
         self.check_parameters()
 
         # Print startup information
-<<<<<<< HEAD
         self.__logger.info(f"Executing LBAF version {__version__}")
         svi = sys.version_info
         self.__logger.info(f"Executing with Python {svi.major}.{svi.minor}.{svi.micro}")
-=======
-        self.logger.info(f"Executing LBAF version {__version__}")
-        svi = sys.version_info #pylint: disable=W0612
-        self.logger.info(f"Executing with Python {svi.major}.{svi.minor}.{svi.micro}")
->>>>>>> fc286b64
 
     def validate_configuration(self, config: dict):
         """Configuration file validation."""
         ConfigurationValidator(
-<<<<<<< HEAD
             config_to_validate=config, logger=self.__logger).main()
-=======
-            config_to_validate=config, logger=self.logger).main()
->>>>>>> fc286b64
 
     def init_parameters(self, config: dict, base_dir: str):
         """Execute when YAML configuration file was found and checked"""
@@ -174,6 +76,7 @@
             if param_key in self.__allowed_config_keys:
                 self.__dict__[param_key] = param_val
 
+        # Parse visualizer parameters when available
         # Parse visualizer parameters when available
         if (viz := config.get("LBAF_Viz")) is not None:
             # Retrieve mandatory visualization parameters
@@ -211,11 +114,7 @@
             file_prefix = self.data_stem.split(os.sep)[-1]
             data_dir = abspath(data_dir, relative_to=base_dir)
             self.data_stem = f"{os.sep}".join([data_dir, file_prefix])
-<<<<<<< HEAD
             self.__logger.info(f"Data stem: {self.data_stem}")
-=======
-            self.logger.info(f"Data stem: {self.data_stem}")
->>>>>>> fc286b64
             if isinstance(from_data.get("phase_ids"), str):
                 range_list = list(map(int, from_data.get("phase_ids").split('-')))
                 self.phase_ids = list(range(range_list[0], range_list[1] + 1))
@@ -254,26 +153,6 @@
                 "offline_LB_compatible"] = wrt_json.get(
                 "offline_LB_compatible", False)
 
-        # Parse JSON writer parameters when available
-        self.json_params = {}
-        if (wrt_json := config.get("write_JSON")) is not None:
-            # Retrieve mandatory writer parameters
-            try:
-                self.json_params["compressed"] = wrt_json["compressed"]
-            except Exception as ex:
-                self.logger.error("Missing JSON writer configuration parameter(s): %s", ex)
-                sys.excepthook = exc_handler
-                raise SystemExit(1) from ex
-
-            # Retrieve optional parameters
-            self.json_params[
-                "json_output_suffix"] = wrt_json.get("suffix", "json")
-            self.json_params[
-                "communications"] = wrt_json.get("communications", False)
-            self.json_params[
-                "offline_LB_compatible"] = wrt_json.get(
-                "offline_LB_compatible", False)
-
     def check_parameters(self):
         """Checks after initialization."""
 
@@ -282,7 +161,6 @@
             if not os.path.isdir(self.output_dir):
                 os.makedirs(self.output_dir)
 
-<<<<<<< HEAD
 class Application:
     """LBAF application class."""
 
@@ -337,25 +215,11 @@
 
         # Create VT writer except when explicitly turned off
         self.__json_writer = VTDataWriter(
-=======
-class LBAFApp:
-    """LBAF application class."""
-    def __init__(self, config, base_dir):
-        # Instantiate parameters
-        self.__parameters = InternalParameters(config=config, base_dir=base_dir)
-
-        # Assign logger to variable
-        self.__logger = self.__parameters.logger
-
-        # Create VT writer except when explicitly turned off
-        self.json_writer = VTDataWriter(
->>>>>>> fc286b64
             self.__logger,
             self.__parameters.output_dir,
             self.__parameters.output_file_stem,
             self.__parameters.json_params) if self.__parameters.json_params else None
 
-<<<<<<< HEAD
         return data
 
     def __get_config_path(self)-> str:
@@ -421,7 +285,258 @@
         JSON_data_files_validator_loader.load(cfg.get("overwrite_validator", True))
         if not JSON_data_files_validator_loader.is_loaded():
             raise RuntimeError("The JSON data files validator must be loaded to run the application")
-=======
+
+        # Initialize random number generator
+        lbstats.initialize()
+
+        # Create dictionary for phase instances
+        phases = {}
+
+        # Check schema
+        check_schema = True if "check_schema" not in self.__parameters.__dict__ else self.__parameters.check_schema
+
+        # Populate phase depending on chosen mechanism
+        if self.__parameters.data_stem:
+            # Populate phase from log files and store number of objects
+            file_suffix = None if "file_suffix" not in self.__parameters.__dict__ else self.__parameters.file_suffix
+        # Create dictionary for phase instances
+        phases = {}
+
+        # Check schema
+        check_schema = True if "check_schema" not in self.__parameters.__dict__ else self.__parameters.check_schema
+
+        # Populate phase depending on chosen mechanism
+        if self.__parameters.data_stem:
+            # Populate phase from log files and store number of objects
+            file_suffix = None if "file_suffix" not in self.__parameters.__dict__ else self.__parameters.file_suffix
+
+            # Initializing reader
+            if file_suffix is not None:
+                reader = LoadReader(
+                    file_prefix=self.__parameters.data_stem,
+                    n_ranks=self.__parameters.n_ranks,
+                    logger=self.__logger,
+                    file_prefix=self.__parameters.data_stem,
+                    n_ranks=self.__parameters.n_ranks,
+                    logger=self.__logger,
+                    file_suffix=file_suffix,
+                    check_schema=check_schema)
+            else:
+                reader = LoadReader(
+                    file_prefix=self.__parameters.data_stem,
+                    n_ranks=self.__parameters.n_ranks,
+                    logger=self.__logger,
+                    file_prefix=self.__parameters.data_stem,
+                    n_ranks=self.__parameters.n_ranks,
+                    logger=self.__logger,
+                    check_schema=check_schema)
+
+            # Iterate over phase IDs
+            for phase_id in self.__parameters.phase_ids:
+            # Iterate over phase IDs
+            for phase_id in self.__parameters.phase_ids:
+                # Create a phase and populate it
+                phase = Phase(
+                    self.__logger, phase_id, reader=reader)
+                phase.populate_from_log(phase_id)
+                phases[phase_id] = phase
+                phase = Phase(
+                    self.__logger, phase_id, reader=reader)
+                phase.populate_from_log(phase_id)
+                phases[phase_id] = phase
+        else:
+            # Pseudo-randomly populate a phase 0
+            phase_id = 0
+            phase = Phase(self.__logger, phase_id)
+            # Pseudo-randomly populate a phase 0
+            phase_id = 0
+            phase = Phase(self.__logger, phase_id)
+            phase.populate_from_samplers(
+                self.__parameters.n_ranks,
+                self.__parameters.n_objects,
+                self.__parameters.load_sampler,
+                self.__parameters.volume_sampler,
+                self.__parameters.communication_degree,
+                self.__parameters.n_mapped_ranks)
+            phases[phase_id] = phase
+                self.__parameters.n_ranks,
+                self.__parameters.n_objects,
+                self.__parameters.load_sampler,
+                self.__parameters.volume_sampler,
+                self.__parameters.communication_degree,
+                self.__parameters.n_mapped_ranks)
+            phases[phase_id] = phase
+
+        # Report on initial rank and edge statistics
+        initial_phase = phases[min(phases.keys())]
+        self.__print_statistics(initial_phase, "initial")
+        # Report on initial rank and edge statistics
+        initial_phase = phases[min(phases.keys())]
+        self.__print_statistics(initial_phase, "initial")
+
+        # Perform brute force optimization when needed
+        if "brute_force_optimization" in self.__parameters.__dict__ and self.__parameters.algorithm["name"] != "BruteForce":
+        if "brute_force_optimization" in self.__parameters.__dict__ and self.__parameters.algorithm["name"] != "BruteForce":
+            # Prepare input data for rank order enumerator
+            self.__logger.info("Starting brute force optimization")
+            self.__logger.info("Starting brute force optimization")
+            objects = []
+
+            # Iterate over ranks
+            for rank in initial_phase.get_ranks():
+            for rank in initial_phase.get_ranks():
+                for o in rank.get_objects():
+                    entry = {
+                        "id": o.get_id(),
+                        "load": o.get_load(),
+                        "to": {},
+                        "from": {}}
+                    comm = o.get_communicator()
+                    if comm:
+                        for k, v in comm.get_sent().items():
+                            entry["to"][k.get_id()] = v
+                        for k, v in comm.get_received().items():
+                            entry["from"][k.get_id()] = v
+                    objects.append(entry)
+            objects.sort(key=lambda x: x.get("id"))
+
+            # Execute rank order enumerator and fetch optimal arrangements
+            alpha, beta, gamma = [
+                self.__parameters.work_model.get("parameters", {}).get(k)
+                self.__parameters.work_model.get("parameters", {}).get(k)
+                for k in ("alpha", "beta", "gamma")
+            ]
+            n_a, w_min_max, a_min_max = compute_min_max_arrangements_work(
+                objects, alpha, beta, gamma, self.__parameters.n_ranks)
+            if n_a != self.__parameters.n_ranks ** len(objects):
+                self.__logger.error("Incorrect number of possible arrangements with repetition")
+                objects, alpha, beta, gamma, self.__parameters.n_ranks)
+            if n_a != self.__parameters.n_ranks ** len(objects):
+                self.__logger.error("Incorrect number of possible arrangements with repetition")
+                sys.excepthook = exc_handler
+                raise SystemExit(1)
+            self.__logger.info(
+                f"Minimax work: {w_min_max:4g} for {len(a_min_max)} optimal arrangements amongst {n_a}")
+            self.__logger.info(
+                f"Minimax work: {w_min_max:4g} for {len(a_min_max)} optimal arrangements amongst {n_a}")
+        else:
+            self.__logger.info("No brute force optimization performed")
+            self.__logger.info("No brute force optimization performed")
+            a_min_max = []
+
+        # Instantiate runtime
+        # Instantiate runtime
+        runtime = Runtime(
+            phases,
+            self.__parameters.work_model,
+            self.__parameters.algorithm,
+            self.__parameters.work_model,
+            self.__parameters.algorithm,
+            a_min_max,
+            self.__logger,
+            self.__parameters.rank_qoi if self.__parameters.rank_qoi is not None else '',
+            self.__parameters.object_qoi if self.__parameters.object_qoi is not None else '')
+
+        # Execute runtime for specified phases, -1 for all phases
+        offline_LB_compatible = self.__parameters.json_params.get(
+            "offline_LB_compatible", False)
+        rebalanced_phase = runtime.execute(
+            self.__parameters.algorithm.get("phase_id", -1),
+            offline_LB_compatible)
+            self.__logger,
+            self.__parameters.rank_qoi if self.__parameters.rank_qoi is not None else '',
+            self.__parameters.object_qoi if self.__parameters.object_qoi is not None else '')
+
+        # Execute runtime for specified phases, -1 for all phases
+        offline_LB_compatible = self.__parameters.json_params.get(
+            "offline_LB_compatible", False)
+        rebalanced_phase = runtime.execute(
+            self.__parameters.algorithm.get("phase_id", -1),
+            offline_LB_compatible)
+
+        # Instantiate phase to VT file writer when requested
+        if self.__json_writer:
+            if offline_LB_compatible:
+                # Add rebalanced phase when present
+                if not rebalanced_phase:
+                    self.__logger.warning(
+                        "No rebalancing took place for offline load-balancing")
+                else:
+                    # Determine if a phase with same index was present
+                    if (existing_phase := phases.get(p_id := rebalanced_phase.get_id())):
+                        # Apply object timings to rebalanced phase
+                        self.__logger.info(
+                            f"Phase {p_id} already present, applying its object loads to rebalanced phase")
+                        original_loads = {
+                            o.get_id(): o.get_load()
+                            for o in phases[p_id].get_objects()}
+                        for o in rebalanced_phase.get_objects():
+                            o.set_load(original_loads[o.get_id()])
+
+                    # Insert rebalanced phase into dictionary of phases
+                    phases[p_id] = rebalanced_phase
+
+                # Write all phases
+                self.__logger.info(
+                    f"Writing all ({len(phases)}) phases for offline load-balancing")
+                self.__json_writer.write(phases)
+            else:
+                self.__logger.info(f"Writing single phase {phase_id} to JSON files")
+                self.__json_writer.write(
+                    {phase_id: rebalanced_phase})
+
+        # Generate meshes and multimedia when requested
+        if self.__parameters.grid_size:
+        if self.__parameters.grid_size:
+            # Look for prescribed QOI bounds
+            qoi_request = [self.__parameters.rank_qoi]
+            qoi_request = [self.__parameters.rank_qoi]
+            qoi_request.append(
+                self.__parameters.work_model.get(
+                self.__parameters.work_model.get(
+                    "parameters").get(
+                    "upper_bounds", {}).get(
+                    self.__parameters.rank_qoi))
+            qoi_request.append(self.__parameters.object_qoi)
+                    self.__parameters.rank_qoi))
+            qoi_request.append(self.__parameters.object_qoi)
+
+            # Instantiate and execute visualizer
+            visualizer = Visualizer(
+                self.__logger,
+            visualizer = Visualizer(
+                self.__logger,
+                qoi_request,
+                self.__parameters.continuous_object_qoi,
+                self.__parameters.continuous_object_qoi,
+                phases,
+                self.__parameters.grid_size,
+                self.__parameters.object_jitter,
+                self.__parameters.output_dir,
+                self.__parameters.output_file_stem,
+                self.__parameters.grid_size,
+                self.__parameters.object_jitter,
+                self.__parameters.output_dir,
+                self.__parameters.output_file_stem,
+                runtime.get_distributions(),
+                runtime.get_statistics())
+            visualizer.generate(
+                self.__parameters.save_meshes,
+                not self.__parameters.rank_qoi is None)
+
+        # Report on rebalanced phase when available
+        if rebalanced_phase:
+            l_stats = self.__print_statistics(rebalanced_phase, "rebalanced")
+            with open(
+                "imbalance.txt" if self.__parameters.output_dir is None
+                else os.path.join(
+                    self.__parameters.output_dir,
+                    "imbalance.txt"), 'w', encoding="utf-8") as imbalance_file:
+                imbalance_file.write(f"{l_stats.get_imbalance()}")
+
+        # If this point is reached everything went fine
+        self.__logger.info("Process completed without errors")
+
     def __print_statistics(self, phase: Phase, phase_name: str):
         """Print a set of rank and edge statistics"""
 
@@ -461,242 +576,6 @@
 
         # Return rank load statistics
         return l_stats
->>>>>>> fc286b64
-
-        # Initialize random number generator
-        lbstats.initialize()
-
-        # Create dictionary for phase instances
-        phases = {}
-
-        # Check schema
-        check_schema = True if "check_schema" not in self.__parameters.__dict__ else self.__parameters.check_schema
-
-        # Populate phase depending on chosen mechanism
-        if self.__parameters.data_stem:
-            # Populate phase from log files and store number of objects
-            file_suffix = None if "file_suffix" not in self.__parameters.__dict__ else self.__parameters.file_suffix
-
-            # Initializing reader
-            if file_suffix is not None:
-                reader = LoadReader(
-                    file_prefix=self.__parameters.data_stem,
-                    n_ranks=self.__parameters.n_ranks,
-                    logger=self.__logger,
-                    file_suffix=file_suffix,
-                    check_schema=check_schema)
-            else:
-                reader = LoadReader(
-                    file_prefix=self.__parameters.data_stem,
-                    n_ranks=self.__parameters.n_ranks,
-                    logger=self.__logger,
-                    check_schema=check_schema)
-
-            # Iterate over phase IDs
-            for phase_id in self.__parameters.phase_ids:
-                # Create a phase and populate it
-                phase = Phase(
-                    self.__logger, phase_id, reader=reader)
-                phase.populate_from_log(phase_id)
-                phases[phase_id] = phase
-        else:
-            # Pseudo-randomly populate a phase 0
-            phase_id = 0
-            phase = Phase(self.__logger, phase_id)
-            phase.populate_from_samplers(
-                self.__parameters.n_ranks,
-                self.__parameters.n_objects,
-                self.__parameters.load_sampler,
-                self.__parameters.volume_sampler,
-                self.__parameters.communication_degree,
-                self.__parameters.n_mapped_ranks)
-            phases[phase_id] = phase
-
-        # Report on initial rank and edge statistics
-        initial_phase = phases[min(phases.keys())]
-        self.__print_statistics(initial_phase, "initial")
-
-        # Perform brute force optimization when needed
-        if "brute_force_optimization" in self.__parameters.__dict__ and self.__parameters.algorithm["name"] != "BruteForce":
-            # Prepare input data for rank order enumerator
-            self.__logger.info("Starting brute force optimization")
-            objects = []
-
-            # Iterate over ranks
-            for rank in initial_phase.get_ranks():
-                for o in rank.get_objects():
-                    entry = {
-                        "id": o.get_id(),
-                        "load": o.get_load(),
-                        "to": {},
-                        "from": {}}
-                    comm = o.get_communicator()
-                    if comm:
-                        for k, v in comm.get_sent().items():
-                            entry["to"][k.get_id()] = v
-                        for k, v in comm.get_received().items():
-                            entry["from"][k.get_id()] = v
-                    objects.append(entry)
-            objects.sort(key=lambda x: x.get("id"))
-
-            # Execute rank order enumerator and fetch optimal arrangements
-            alpha, beta, gamma = [
-                self.__parameters.work_model.get("parameters", {}).get(k)
-                for k in ("alpha", "beta", "gamma")
-            ]
-            n_a, w_min_max, a_min_max = compute_min_max_arrangements_work(
-                objects, alpha, beta, gamma, self.__parameters.n_ranks)
-            if n_a != self.__parameters.n_ranks ** len(objects):
-                self.__logger.error("Incorrect number of possible arrangements with repetition")
-                sys.excepthook = exc_handler
-                raise SystemExit(1)
-            self.__logger.info(
-                f"Minimax work: {w_min_max:4g} for {len(a_min_max)} optimal arrangements amongst {n_a}")
-        else:
-            self.__logger.info("No brute force optimization performed")
-            a_min_max = []
-
-        # Instantiate runtime
-        runtime = Runtime(
-            phases,
-            self.__parameters.work_model,
-            self.__parameters.algorithm,
-            a_min_max,
-            self.__logger,
-            self.__parameters.rank_qoi if self.__parameters.rank_qoi is not None else '',
-            self.__parameters.object_qoi if self.__parameters.object_qoi is not None else '')
-
-        # Execute runtime for specified phases, -1 for all phases
-        offline_LB_compatible = self.__parameters.json_params.get(
-            "offline_LB_compatible", False)
-        rebalanced_phase = runtime.execute(
-            self.__parameters.algorithm.get("phase_id", -1),
-            offline_LB_compatible)
-
-        # Instantiate phase to VT file writer when requested
-<<<<<<< HEAD
-        if self.__json_writer:
-=======
-        if self.json_writer:
->>>>>>> fc286b64
-            if offline_LB_compatible:
-                # Add rebalanced phase when present
-                if not rebalanced_phase:
-                    self.__logger.warning(
-                        "No rebalancing took place for offline load-balancing")
-                else:
-                    # Determine if a phase with same index was present
-                    if (existing_phase := phases.get(p_id := rebalanced_phase.get_id())):
-                        # Apply object timings to rebalanced phase
-                        self.__logger.info(
-                            f"Phase {p_id} already present, applying its object loads to rebalanced phase")
-                        original_loads = {
-                            o.get_id(): o.get_load()
-                            for o in phases[p_id].get_objects()}
-                        for o in rebalanced_phase.get_objects():
-                            o.set_load(original_loads[o.get_id()])
-
-                    # Insert rebalanced phase into dictionary of phases
-                    phases[p_id] = rebalanced_phase
-
-                # Write all phases
-                self.__logger.info(
-                    f"Writing all ({len(phases)}) phases for offline load-balancing")
-<<<<<<< HEAD
-                self.__json_writer.write(phases)
-            else:
-                self.__logger.info(f"Writing single phase {phase_id} to JSON files")
-                self.__json_writer.write(
-=======
-                self.json_writer.write(phases)
-            else:
-                self.__logger.info(f"Writing single phase {phase_id} to JSON files")
-                self.json_writer.write(
->>>>>>> fc286b64
-                    {phase_id: rebalanced_phase})
-
-        # Generate meshes and multimedia when requested
-        if self.__parameters.grid_size:
-            # Look for prescribed QOI bounds
-            qoi_request = [self.__parameters.rank_qoi]
-            qoi_request.append(
-                self.__parameters.work_model.get(
-                    "parameters").get(
-                    "upper_bounds", {}).get(
-                    self.__parameters.rank_qoi))
-            qoi_request.append(self.__parameters.object_qoi)
-
-            # Instantiate and execute visualizer
-            visualizer = Visualizer(
-                self.__logger,
-                qoi_request,
-                self.__parameters.continuous_object_qoi,
-                phases,
-                self.__parameters.grid_size,
-                self.__parameters.object_jitter,
-                self.__parameters.output_dir,
-                self.__parameters.output_file_stem,
-                runtime.get_distributions(),
-                runtime.get_statistics())
-            visualizer.generate(
-                self.__parameters.save_meshes,
-                not self.__parameters.rank_qoi is None)
-
-        # Report on rebalanced phase when available
-        if rebalanced_phase:
-            l_stats = self.__print_statistics(rebalanced_phase, "rebalanced")
-            with open(
-                "imbalance.txt" if self.__parameters.output_dir is None
-                else os.path.join(
-                    self.__parameters.output_dir,
-                    "imbalance.txt"), 'w', encoding="utf-8") as imbalance_file:
-                imbalance_file.write(f"{l_stats.get_imbalance()}")
-
-        # If this point is reached everything went fine
-        self.__logger.info("Process completed without errors")
-<<<<<<< HEAD
-
-    def __print_statistics(self, phase: Phase, phase_name: str):
-        """Print a set of rank and edge statistics"""
-
-        # Print rank statistics
-        l_stats = lbstats.print_function_statistics(
-            phase.get_ranks(),
-            lambda x: x.get_load(),
-            f"{phase_name} rank load",
-            self.__logger)
-        lbstats.print_function_statistics(
-            phase.get_ranks(),
-            lambda x: x.get_max_object_level_memory(),
-            f"{phase_name} rank object-level memory",
-            self.__logger)
-        lbstats.print_function_statistics(
-            phase.get_ranks(),
-            lambda x: x.get_size(),
-            f"{phase_name} rank working memory",
-            self.__logger)
-        lbstats.print_function_statistics(
-            phase.get_ranks(),
-            lambda x: x.get_shared_memory(),
-            f"{phase_name} rank shared memory",
-            self.__logger)
-        lbstats.print_function_statistics(
-            phase.get_ranks(),
-            lambda x: x.get_max_memory_usage(),
-            f"{phase_name} maximum memory usage",
-            self.__logger)
-
-        # Print edge statistics
-        lbstats.print_function_statistics(
-            phase.get_edge_maxima().values(),
-            lambda x: x,
-            f"{phase_name} sent volumes",
-            self.__logger)
-=======
->>>>>>> fc286b64
-
-        # Return rank load statistics
-        return l_stats
 
 if __name__ == "__main__":
     Application().run()