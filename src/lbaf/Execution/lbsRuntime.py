import sys
import math
from logging import Logger

from ..Model.lbsPhase import Phase
from ..Model.lbsWorkModelBase import WorkModelBase
from ..Execution.lbsAlgorithmBase import AlgorithmBase
from ..IO.lbsStatistics import print_function_statistics, compute_function_statistics, min_Hamming_distance


class Runtime:
    """ A class to handle the execution of the LBS
    """

    def __init__(
        self, phase: Phase,
        work_model: dict,
        algorithm: dict,
        arrangements: list,
        logger: Logger):
        """ Class constructor:
            phase: phase instance
            work_model: dictionary with work model name and optional parameters
            algorithm: dictionary with algorithm name and parameters
            a: arrangements that minimize maximum work
            logger: logger for output messages
        """

        # Keep track of possibly empty list of arrangements with minimax work
        self.__a_min_max = arrangements

        # Assign logger to instance variable
        self.__logger = logger

        # If no LBS phase was provided, do not do anything
        if not isinstance(phase, Phase):
            self.__logger.warning("Could not create a LBS runtime without a phase")
            return
        else:
            self.__phase = phase

        # Instantiate work model
        self.__work_model = WorkModelBase.factory(
            work_model.get("name"),
            work_model.get("parameters", {}),
            lgr=self.__logger)
        if not self.__work_model:
            self.__logger.error(f"Could not instantiate a work model of type {self.__work_model}")
            sys.exit(1)

        # Instantiate balancing algorithm
        self.__algorithm = AlgorithmBase.factory(
            algorithm.get("name"),
            algorithm.get("parameters", {}),
            self.__work_model,
            lgr=self.__logger)
        if not self.__algorithm:
            self.__logger.error(f"Could not instantiate an algorithm of type {self.__algorithm}")
            sys.exit(1)

        # Initialize run distributions and statistics
        self.distributions = {}
        _, _, l_ave, _, _, _, _, _ = compute_function_statistics(
            self.__phase.get_ranks(),
            lambda x: x.get_load())
        self.statistics = {"average load": l_ave}

        # Compute load, volume and work statistics
        self.__logger.info(f"Instantiated with {len(arrangements)} optimal arrangements for Hamming distance comparison")
        print_function_statistics(
            self.__phase.get_ranks(),
            lambda x: self.__work_model.compute(x),
            "initial rank works",
            logger=self.__logger)

        # Compute initial arrangement
        arrangement = tuple(
            v for _, v in sorted({
                o.get_id(): p.get_id()
                for p in self.__phase.get_ranks() for o in p.get_objects()
                }.items()))
        self.__logger.debug(f"Iteration 0 arrangement: {arrangement}")

        # Report minimum Hamming distance when minimax optimum is available
        if self.__a_min_max:
            hd_min = min_Hamming_distance(arrangement, self.__a_min_max)
            self.statistics["minimum Hamming distance to optimum"] = [hd_min]
            self.__logger.info(f"Iteration 0 minimum Hamming distance to optimal arrangements: {hd_min}")
<<<<<<< HEAD
=======

>>>>>>> e70ddbc0

    def execute(self):
        """ Launch runtime execution
        """

        # Execute balancing algorithm
        self.__logger.info(f"Executing {type(self.__algorithm).__name__}")
        self.__algorithm.execute(
            self.__phase,
            self.distributions,
            self.statistics,
            self.__a_min_max)<|MERGE_RESOLUTION|>--- conflicted
+++ resolved
@@ -86,10 +86,7 @@
             hd_min = min_Hamming_distance(arrangement, self.__a_min_max)
             self.statistics["minimum Hamming distance to optimum"] = [hd_min]
             self.__logger.info(f"Iteration 0 minimum Hamming distance to optimal arrangements: {hd_min}")
-<<<<<<< HEAD
-=======
 
->>>>>>> e70ddbc0
 
     def execute(self):
         """ Launch runtime execution
