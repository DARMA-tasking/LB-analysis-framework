--- conflicted
+++ resolved
@@ -190,11 +190,7 @@
     return n, f_min, f_ave, f_max, f_var, f_g1, f_g2, f_imb
 
 
-<<<<<<< HEAD
-def print_function_statistics(values, function, var_name, logger: Logger = None):
-=======
 def print_function_statistics(values, function, var_name, logger: Logger = None, file: str = None):
->>>>>>> a7a4590b
     """Compute and report descriptive statistics of function values
     """
     # Compute statistics
