--- conflicted
+++ resolved
@@ -55,11 +55,7 @@
     """A class to write LBS data to Exodus II files via VTK layer
     """
 
-<<<<<<< HEAD
-    def __init__(self, e, m, f="lbs_out", s='e', r=1., output_dir=None, logger: Logger = None):
-=======
-    def __init__(self, p, m, f="lbs_out", s='e', r=1., output_dir=None):
->>>>>>> 50199d0a
+    def __init__(self, p, m, f="lbs_out", s='e', r=1., output_dir=None, logger: Logger = None):
         """Class constructor:
         p: Phase instance
         m: Rank dictionnary
@@ -76,15 +72,8 @@
         self.ylw = CLRS.get('yellow')
 
         # Ensure that provided phase has correct type
-<<<<<<< HEAD
-        if not isinstance(e, Phase):
+        if not isinstance(p, Phase):
             self.lgr.error(self.red("Could not write to ExodusII file by lack of a LBS phase"))
-=======
-        if not isinstance(p, Phase):
-            print(bcolors.ERR
-                + "*  ERROR: Could not write to ExodusII file by lack of a LBS phase"
-                + bcolors.END)
->>>>>>> 50199d0a
             return
         self.phase = p
 
