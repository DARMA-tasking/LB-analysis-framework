#
#@HEADER
###############################################################################
#
#                                 lbsRuntime.py
#                           DARMA Toolkit v. 1.0.0
#               DARMA/LB-analysis-framework => LB Analysis Framework
#
# Copyright 2019 National Technology & Engineering Solutions of Sandia, LLC
# (NTESS). Under the terms of Contract DE-NA0003525 with NTESS, the U.S.
# Government retains certain rights in this software.
#
# Redistribution and use in source and binary forms, with or without
# modification, are permitted provided that the following conditions are met:
#
# * Redistributions of source code must retain the above copyright notice,
#   this list of conditions and the following disclaimer.
#
# * Redistributions in binary form must reproduce the above copyright notice,
#   this list of conditions and the following disclaimer in the documentation
#   and/or other materials provided with the distribution.
#
# * Neither the name of the copyright holder nor the names of its
#   contributors may be used to endorse or promote products derived from this
#   software without specific prior written permission.
#
# THIS SOFTWARE IS PROVIDED BY THE COPYRIGHT HOLDERS AND CONTRIBUTORS "AS IS"
# AND ANY EXPRESS OR IMPLIED WARRANTIES, INCLUDING, BUT NOT LIMITED TO, THE
# IMPLIED WARRANTIES OF MERCHANTABILITY AND FITNESS FOR A PARTICULAR PURPOSE
# ARE DISCLAIMED. IN NO EVENT SHALL THE COPYRIGHT OWNER OR CONTRIBUTORS BE
# LIABLE FOR ANY DIRECT, INDIRECT, INCIDENTAL, SPECIAL, EXEMPLARY, OR
# CONSEQUENTIAL DAMAGES (INCLUDING, BUT NOT LIMITED TO, PROCUREMENT OF
# SUBSTITUTE GOODS OR SERVICES; LOSS OF USE, DATA, OR PROFITS; OR BUSINESS
# INTERRUPTION) HOWEVER CAUSED AND ON ANY THEORY OF LIABILITY, WHETHER IN
# CONTRACT, STRICT LIABILITY, OR TORT (INCLUDING NEGLIGENCE OR OTHERWISE)
# ARISING IN ANY WAY OUT OF THE USE OF THIS SOFTWARE, EVEN IF ADVISED OF THE
# POSSIBILITY OF SUCH DAMAGE.
#
# Questions? Contact darma@sandia.gov
#
###############################################################################
#@HEADER
#
from logging import Logger
from bisect import bisect
from itertools import accumulate
import math
import sys
from typing import Union

from src.Model.lbsWorkModelBase import WorkModelBase
from src.Execution.lbsCriterionBase import CriterionBase
from src.Model.lbsPhase import Phase
from src.IO.lbsStatistics import compute_function_statistics, inverse_transform_sample, print_function_statistics


class Runtime:
    """A class to handle the execution of the LBS
    """

    def __init__(self, p, w: dict, c: dict, order_strategy: str, logger: Logger = None):
        """Class constructor:
        p: phase instance
        w: dictionary with work model name and optional parameters
        c: dictionary with riterion name and optional parameters
        order_strategy: Objects order strategy
        """

        # Assign logger to instance variable
        self.lgr = logger

        # If no LBS phase was provided, do not do anything
        if not isinstance(p, Phase):
            self.lgr.warning("Could not create a LBS runtime without a phase")
            return
        else:
            self.phase = p

        # Instantiate work model
        self.work_model = WorkModelBase.factory(
            w.get("name"), w.get("parameters", {}), lgr=self.lgr)
        if not self.work_model:
            self.lgr.error(f"Could not instantiate a work model of type {self.work_model}")
            sys.exit(1)

        # Transfer critertion type and parameters
        self.criterion_name = c.get("name")
        self.criterion_params = c.get("parameters", {})

        # Initialize load, sent, and work distributions
        self.load_distributions = [[
            p.get_load() for p in self.phase.ranks]]
        self.sent_distributions = [{
            k: v for k, v in self.phase.get_edges().items()}]
        self.work_distributions = [[
            self.work_model.compute(p) for p in self.phase.ranks]]

        # Compute global load, volume and work statistics
        _, l_min, self.average_load, l_max, l_var, _, _, l_imb = compute_function_statistics(
            self.phase.ranks,
            lambda x: x.get_load())
        n_v, _, v_ave, v_max, _, _, _, _ = compute_function_statistics(
            self.phase.get_edges().values(),
            lambda x: x)
        n_w, w_min, w_ave, w_max, w_var, _, _, w_imb = compute_function_statistics(
            self.phase.ranks,
            lambda x: self.work_model.compute(x))

        # Initialize run statistics
        self.statistics = {
            "minimum load": [l_min],
            "maximum load": [l_max],
            "load variance": [l_var],
            "load imbalance": [l_imb],
            "number of communication edges": [n_v],
            "maximum largest directed volume": [v_max],
            "total largest directed volume": [n_v * v_ave],
            "minimum work": [w_min],
            "maximum work": [w_max],
            "total work": [n_w * w_ave],
            "work variance": [w_var],
            "work imbalance": [w_imb]}

        # Initialize strategy
        self.strategy_mapped = {
            "arbitrary": self.arbitrary,
            "element_id": self.element_id,
            "fewest_migrations": self.fewest_migrations,
            "small_objects": self.small_objects,
            "largest_objects": self.largest_objects}
        self.order_strategy = self.strategy_mapped.get(order_strategy, None)

    def information_stage(self, n_rounds, f):
        """Execute information phase
        n_rounds: integer number of gossiping rounds
        f: integer fanout
        """

        # Build set of all ranks in the phase
        rank_set = set(self.phase.get_ranks())

        # Initialize gossip process
        self.lgr.info(f"Initializing information messages with fanout = {f}")
        gossip_round = 1
        gossips = {}

        # Iterate over all ranks
        for p_snd in rank_set:
            # Reset load information known by sender
            p_snd.reset_all_load_information()

            # Collect message when destination list is not empty
            dst, msg = p_snd.initialize_message(rank_set, f)
            for p_rcv in dst:
                gossips.setdefault(p_rcv, []).append(msg)

        # Process all messages of first round
        for p_rcv, msg_lst in gossips.items():
            for m in msg_lst:
                p_rcv.process_message(m)

        # Report on gossiping status when requested
        for p in rank_set:
            self.lgr.debug(f"\tinformation known to rank {p.get_id()}: {[p_u.get_id() for p_u in p.get_known_loads()]}")

        # Forward messages for as long as necessary and requested
        while gossip_round < n_rounds:
            # Initiate next gossiping round
            self.lgr.info(f"Performing message forwarding round {gossip_round}")
            gossip_round += 1
            gossips.clear()

            # Iterate over all ranks
            for p_snd in rank_set:
                # Check whether rank must relay previously received message
                if p_snd.round_last_received + 1 == gossip_round:
                    # Collect message when destination list is not empty
                    dst, msg = p_snd.forward_message(gossip_round, rank_set, f)
                    for p_rcv in dst:
                        gossips.setdefault(p_rcv, []).append(msg)

            # Process all messages of first round
            for p_rcv, msg_lst in gossips.items():
                for m in msg_lst:
                    p_rcv.process_message(m)

            # Report on gossiping status when requested
            for p in rank_set:
                self.lgr.debug(f"\tinformation known to rank {p.get_id()}: "
                               f"{[p_u.get_id() for p_u in p.get_known_loads()]}")

        # Build reverse lookup of ranks to those aware of them
        for p in rank_set:
            # Skip non-loaded ranks
            if not p.get_load():
                continue

            # Update viewers on loaded ranks known to this one
            p.add_as_viewer(p.get_known_loads().keys())

        # Report on viewers of loaded ranks
        viewers_counts = {}
        for p in rank_set:
            # Skip non loaded ranks
            if not p.get_load():
                continue

            # Retrieve cardinality of viewers
            viewers = p.get_viewers()
            viewers_counts[p] = len(viewers)

            # Report on viewers of loaded rank when requested
            self.lgr.debug(f"\tviewers of rank {p.get_id()}: {[p_o.get_id() for p_o in viewers]}")

        # Report viewers counts to loaded ranks
        n_u, v_min, v_ave, v_max, _, _, _, _ = compute_function_statistics(viewers_counts.values(), lambda x: x)
        self.lgr.info(f"Reporting viewers counts (min:{v_min}, mean: {v_ave:.3g} max: {v_max}) to {n_u} loaded ranks")

    def transfer_stage(self, transfer_criterion, deterministic_transfer):
        """Perform object transfer phase
        """

        # Initialize transfer stage
        self.lgr.info("Executing transfer phase")
        n_ignored, n_transfers, n_rejects = 0, 0, 0

        # Iterate over ranks
        for p_src in self.phase.get_ranks():
            # Skip workless ranks
            if not self.work_model.compute(p_src) > 0.:
                continue

            # Skip ranks unaware of peers
            targets = p_src.get_known_loads()
            del targets[p_src]
            if not targets:
                n_ignored += 1
                continue
            self.lgr.debug(f"\ttrying to offload from rank {p_src.get_id()} to {[p.get_id() for p in targets]}:")

            # Offload objects for as long as necessary and possible
            srt_proc_obj = self.order_strategy(p_src.migratable_objects)
            obj_it = iter(frozenset(srt_proc_obj))
            while (o := next(obj_it, None)) is not None:
                self.lgr.debug(f"\t* object {o.get_id()}:")
                # Initialize criterion value
                c_value = -math.inf
                
                # Use deterministic or probabilistic transfer method
                if deterministic_transfer:
                    # Select best destination with respect to criterion
                    p_dst = None
                    for p in targets.keys():
                        c = transfer_criterion.compute(o, p_src, p)
                        if c < 0.:
                            n_rejects += 1
                        elif c > c_value:
                            c_value = c
                            p_dst = p
                    
                    # Move to next object if no transfer was possible
                    if not p_dst:
                        continue

                else:
                    # Compute transfer CMF given information known to source
<<<<<<< HEAD
                    p_cmf = p_src.compute_transfer_cmf()
                    self.lgr.debug(f"\t  CMF = {p_cmf}")
=======
                    p_cmf, c_values = p_src.compute_transfer_cmf(
                        transfer_criterion, o, targets, False)
                    self.lgr.debug(self.ylw(f"\t  CMF = {p_cmf}"))
>>>>>>> a7a4590b
                    if not p_cmf:
                        continue

                    # Pseudo-randomly select destination proc
                    p_dst = inverse_transform_sample(p_cmf)

                    # Decide whether proposed transfer passes criterion
                    if c_values[p_dst] < 0.:
                        n_rejects += 1
                        continue

                # Sanity check before transfer
                if p_dst not in p_src.known_loads:
                    self.lgr.error(f"Destination rank {p_dst.get_id()} not in known ranks")

                    sys.exit(1)

                # Transfer object
                self.lgr.debug(f"\t\tmigrating object {o.get_id()} ({o.get_time()}) to rank {p_dst.get_id()} "
                               f"(criterion: {c_value})")
                p_src.remove_migratable_object(o, p_dst, self.work_model)
                p_dst.add_migratable_object(o)
                o.set_rank_id(p_dst.get_id())
                n_transfers += 1

        # Return object transfer counts
        return n_ignored, n_transfers, n_rejects

    def execute(self, n_iterations, n_rounds, f, deterministic_transfer):
        """Launch runtime execution
        n_iterations: integer number of load-balancing iterations
        n_rounds: integer number of gossiping rounds
        f: integer fanout
        deterministic_transfer: deterministic or probabilistic transfer
        """

        # Compute and report rank work statistics
        print_function_statistics(self.phase.get_ranks(), lambda x: self.work_model.compute(x), "initial rank works",
                                  logger=self.lgr)

        # Perform requested number of load-balancing iterations
        for i in range(n_iterations):
            self.lgr.info(f"Starting iteration {i + 1}")

            # Start with information stage
            self.information_stage(n_rounds, f)

            # Instantiate object transfer criterion
            transfer_criterion = CriterionBase.factory(
                self.criterion_name, self.work_model,
                self.criterion_params,
                lgr=self.lgr)
            if not transfer_criterion:
                self.lgr.error(f"Could not instantiate a transfer criterion of type {self.criterion_name}")
                sys.exit(1)

            # Use criterion to perform transfer stage
            n_ignored, n_transfers, n_rejects = self.transfer_stage(
                transfer_criterion,
                deterministic_transfer)

             # Invalidate cache of edges
            self.phase.invalidate_edge_cache()

            # Report iteration statistics
            self.lgr.info(f"Iteration complete ({n_ignored} skipped ranks)")
            n_proposed = n_transfers + n_rejects
            if n_proposed:
                self.lgr.info(f"{n_proposed} proposed transfers, {n_transfers} occurred, {n_rejects} rejected "
                              f"({100. * n_rejects / n_proposed:.4}%)")
            else:
                self.lgr.info("No transfers were proposed")

            # Append new load and sent distributions to existing lists
            self.load_distributions.append([
                p.get_load() for p in self.phase.get_ranks()])
            self.sent_distributions.append({
                k: v for k, v in self.phase.get_edges().items()})
            self.work_distributions.append([
                self.work_model.compute(p) for p in self.phase.ranks])

            # Compute and store global rank load and link volume statistics
            _, l_min, self.load_average, l_max, l_var, _, _, l_imb = compute_function_statistics(
                self.phase.ranks,
                lambda x: x.get_load())
            n_v, _, v_ave, v_max, _, _, _, _ = compute_function_statistics(
                self.phase.get_edges().values(),
                lambda x: x)
            n_w, w_min, w_ave, w_max, w_var, _, _, w_imb = compute_function_statistics(
                self.phase.ranks,
                lambda x: self.work_model.compute(x))

            # Update run statistics
            self.statistics["minimum load"].append(l_min)
            self.statistics["maximum load"].append(l_max)
            self.statistics["load variance"].append(l_var)
            self.statistics["load imbalance"].append(l_imb)
            self.statistics["number of communication edges"].append(n_v)
            self.statistics["maximum largest directed volume"].append(v_max)
            self.statistics["total largest directed volume"].append(n_v * v_ave)
            self.statistics["minimum work"].append(w_min)
            self.statistics["maximum work"].append(w_max)
            self.statistics["total work"].append(n_w * w_ave)
            self.statistics["work variance"].append(w_var)
            self.statistics["work imbalance"].append(w_imb)

            # Report partial statistics
            iteration = i + 1
            self.lgr.info(f"Load imbalance({iteration}) = {l_imb:.6g}; min={l_min:.6g}, max={l_max:.6g}, "
                          f"ave={self.load_average:.6g}, std={math.sqrt(l_var):.6g}")

        # Report final mapping when requested
        for p in self.phase.get_ranks():
            self.lgr.debug(f"Rank {p.get_id()}:")
            for o in p.get_objects():
                comm = o.get_communicator()
                if comm:
                    self.lgr.debug(f"  Object {o.get_id()}:")
                    recv = comm.get_received().items()
                    if recv:
                        self.lgr.debug("    received from:")
                        for k, v in recv:
                            self.lgr.debug(f"\tobject {k.get_id()} on rank {k.get_rank_id()}: {v}")
                    sent = comm.get_sent().items()
                    if sent:
                        self.lgr.debug("    sent to:")
                        for k, v in sent:
                            self.lgr.debug(f"\tobject {k.get_id()} on rank {k.get_rank_id()}: {v}")

    @staticmethod
    def sort(objects: set, key):
        return sorted(list(objects), key=key)

    def sorted_ascending(self, objects: Union[set, list]):
        return self.sort(objects, key=lambda x: x.get_time())

    def sorted_descending(self, objects: Union[set, list]):
        return self.sort(objects, key=lambda x: -x.get_time())

    @staticmethod
    def arbitrary(objects: set):
        """ Random strategy. Objects are passed without any order. """
        return objects

    def element_id(self, objects: set):
        """ Objects ordered by ID. """
        return self.sort(objects, key=lambda x: x.get_id())

    def load_excess(self, objects: set):
        proc_load = sum([obj.get_time() for obj in objects])
        return proc_load - self.average_load

    def fewest_migrations(self, objects: set):
        """ First find the load of the smallest single object that, if migrated
            away, could bring this rank's load below the target load.
            Sort largest to smallest if <= load_excess
            Sort smallest to largest if > load_excess
        """

        load_excess = self.load_excess(objects)
        lt_load_excess = [obj for obj in objects if obj.get_time() <= load_excess]
        get_load_excess = [obj for obj in objects if obj.get_time() > load_excess]
        return self.sorted_descending(lt_load_excess) + self.sorted_ascending(get_load_excess)

    def small_objects(self, objects: set):
        """ First find the smallest object that, if migrated away along with all
            smaller objects, could bring this rank's load below the target load.
            Sort largest to smallest if <= load_excess
            Sort smallest to largest if > load_excess
        """

        load_excess = self.load_excess(objects)
        sorted_objects = self.sorted_ascending(objects)
        accumulated_times = list(accumulate(obj.get_time() for obj in sorted_objects))
        idx = bisect(accumulated_times, load_excess) + 1
        return self.sorted_descending(sorted_objects[:idx]) + self.sorted_ascending(sorted_objects[idx:])

    def largest_objects(self, objects: set):
        """ Objects ordered by object load/time. From bigger to smaller.
        """

        return self.sorted_descending(objects)<|MERGE_RESOLUTION|>--- conflicted
+++ resolved
@@ -264,14 +264,9 @@
 
                 else:
                     # Compute transfer CMF given information known to source
-<<<<<<< HEAD
-                    p_cmf = p_src.compute_transfer_cmf()
-                    self.lgr.debug(f"\t  CMF = {p_cmf}")
-=======
                     p_cmf, c_values = p_src.compute_transfer_cmf(
                         transfer_criterion, o, targets, False)
-                    self.lgr.debug(self.ylw(f"\t  CMF = {p_cmf}"))
->>>>>>> a7a4590b
+                    self.lgr.debug(f"\t  CMF = {p_cmf}")
                     if not p_cmf:
                         continue
 
