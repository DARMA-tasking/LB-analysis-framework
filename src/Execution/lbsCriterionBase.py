--- conflicted
+++ resolved
@@ -79,13 +79,7 @@
     def factory(criterion_name, work_model, parameters={}, lgr: Logger = None):
         """Produce the necessary concrete criterion
         """
-<<<<<<< HEAD
-        from src.Execution.lbsLowerTotalWorkCriterion import LowerTotalWorkCriterion
-        from src.Execution.lbsTemperedWorkCriterion import TemperedWorkCriterion
-=======
-
         from src.Execution.lbsTemperedCriterion import TemperedCriterion
->>>>>>> 50199d0a
         from src.Execution.lbsStrictLocalizingCriterion import StrictLocalizingCriterion
         from src.Execution.lbsRelaxedLocalizingCriterion import RelaxedLocalizingCriterion
 
