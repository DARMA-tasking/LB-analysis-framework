--- conflicted
+++ resolved
@@ -47,7 +47,7 @@
 class AffineCombinationWorkModel(WorkModelBase):
     """A concrete class for a load-only work model
     """
-    
+
     def __init__(self, parameters, lgr: Logger = None):
         """Class constructor:
         parameters: dictionary with alpha, beta, and gamma values
@@ -67,31 +67,16 @@
 
         # Call superclass init
         super(AffineCombinationWorkModel, self).__init__(parameters)
-<<<<<<< HEAD
-        self.lgr.info(self.grn(f"Instantiated concrete work model with alpha={self.alpha} and beta={self.beta}"))
-=======
-        print(bcolors.HEADER
-            + "[AffineCombinationWorkModel] "
-            + bcolors.END
-            + "Instantiated work model with alpha="
-            + str(self.alpha)
-            + ", beta="
-            + str(self.beta)
-            + ", gamma="
-            + str(self.gamma))
->>>>>>> 50199d0a
+        self.lgr.info(
+            self.grn(f"Instantiated work model with alpha={self.alpha}, beta={self.beta}, gamma={self.gamma}"))
 
     def compute(self, rank: Rank):
         """A work model with affine combination of load and communication
         alpha * load + beta * max(sent, received) + gamma
         """
         # Compute affine combination of load and volumes
-<<<<<<< HEAD
-        return rank.get_load() + self.alpha + self.beta * max(rank.get_received_volume(), rank.get_sent_volume())
-=======
-        return self.alpha * rank.get_load() + self.beta * max(
-            rank.get_received_volume(),
-            rank.get_sent_volume()) + self.gamma
+        return self.alpha * rank.get_load() + self.beta * max(rank.get_received_volume(),
+                                                              rank.get_sent_volume()) + self.gamma
 
     def aggregate(self, values: dict):
         """A work model with affine combination of load and communication
@@ -99,9 +84,5 @@
         """
 
         # Return work using provided values
-        return self.alpha * values.get("load", 0.) + self.beta * max(
-            values.get("received volume", 0.),
-            values.get("sent volume", 0.)) + self.gamma
-                
-                                              
->>>>>>> 50199d0a
+        return self.alpha * values.get("load", 0.) + self.beta * max(values.get("received volume", 0.),
+                                                                     values.get("sent volume", 0.)) + self.gamma