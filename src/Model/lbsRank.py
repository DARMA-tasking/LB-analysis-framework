
#@HEADER
###############################################################################
#
#                                lbsRank.py
#                           DARMA Toolkit v. 1.0.0
#               DARMA/LB-analysis-framework => LB Analysis Framework
#
# Copyright 2019 National Technology & Engineering Solutions of Sandia, LLC
# (NTESS). Under the terms of Contract DE-NA0003525 with NTESS, the U.S.
# Government retains certain rights in this software.
#
# Redistribution and use in source and binary forms, with or without
# modification, are permitted provided that the following conditions are met:
#
# * Redistributions of source code must retain the above copyright notice,
#   this list of conditions and the following disclaimer.
#
# * Redistributions in binary form must reproduce the above copyright notice,
#   this list of conditions and the following disclaimer in the documentation
#   and/or other materials provided with the distribution.
#
# * Neither the name of the copyright holder nor the names of its
#   contributors may be used to endorse or promote products derived from this
#   software without specific prior written permission.
#
# THIS SOFTWARE IS PROVIDED BY THE COPYRIGHT HOLDERS AND CONTRIBUTORS "AS IS"
# AND ANY EXPRESS OR IMPLIED WARRANTIES, INCLUDING, BUT NOT LIMITED TO, THE
# IMPLIED WARRANTIES OF MERCHANTABILITY AND FITNESS FOR A PARTICULAR PURPOSE
# ARE DISCLAIMED. IN NO EVENT SHALL THE COPYRIGHT OWNER OR CONTRIBUTORS BE
# LIABLE FOR ANY DIRECT, INDIRECT, INCIDENTAL, SPECIAL, EXEMPLARY, OR
# CONSEQUENTIAL DAMAGES (INCLUDING, BUT NOT LIMITED TO, PROCUREMENT OF
# SUBSTITUTE GOODS OR SERVICES; LOSS OF USE, DATA, OR PROFITS; OR BUSINESS
# INTERRUPTION) HOWEVER CAUSED AND ON ANY THEORY OF LIABILITY, WHETHER IN
# CONTRACT, STRICT LIABILITY, OR TORT (INCLUDING NEGLIGENCE OR OTHERWISE)
# ARISING IN ANY WAY OUT OF THE USE OF THIS SOFTWARE, EVEN IF ADVISED OF THE
# POSSIBILITY OF SUCH DAMAGE.
#
# Questions? Contact darma@sandia.gov
#
###############################################################################
#@HEADER
#
from logging import Logger
import random as rnd
<<<<<<< HEAD
=======
import sys
import math
>>>>>>> a7a4590b

from src.Model.lbsMessage import Message


class Rank:
    """A class representing a rank to which objects are assigned
    """

    def __init__(self, i, mo: set = None, so: set = None, logger: Logger = None):
        # Assign logger to instance variable
        self.lgr = logger

        # Member variables passed by constructor
        self.index = i
        self.migratable_objects = set()
        if mo is not None:
            for o in mo:
                self.migratable_objects.add(o)
        self.sentinel_objects = set()
        if so is not None:
            for o in so:
                self.sentinel_objects.add(o)

        # No information about peers is known initially
        self.known_loads = {}

        # No viewers exist initially
        self.viewers = set()

        # No message was received initially
        self.round_last_received = 0

    def __repr__(self):
        return f"<Rank index: {self.index}>"

    def get_id(self):
        """Return rank ID
        """
        return self.index

    def get_objects(self):
        """Return all objects assigned to rank
        """
        return self.migratable_objects.union(self.sentinel_objects)

    def add_migratable_object(self, o):
        """Add object to migratable objects
        """
        return self.migratable_objects.add(o)

    def get_migratable_objects(self):
        """Return migratable objects assigned to rank
        """
        return self.migratable_objects

    def get_sentinel_objects(self):
        """Return sentinel objects assigned to rank
        """
        return self.sentinel_objects

    def get_object_ids(self):
        """Return IDs of all objects assigned to rank
        """
        return [o.get_id() for o in self.migratable_objects.union(self.sentinel_objects)]

    def get_migratable_object_ids(self):
        """Return IDs of migratable objects assigned to rank
        """
        return [o.get_id() for o in self.migratable_objects]

    def get_sentinel_object_ids(self):
        """Return IDs of sentinel objects assigned to rank
        """
        return [o.get_id() for o in self.sentinel_objects]

    def get_known_loads(self):
        """Return loads of peers know to self
        """
        return self.known_loads

    def get_viewers(self):
        """Return peers knowing about self
        """
        return self.viewers

    def remove_migratable_object(self, o, p_dst, work_model):
        """Remove migratable able object from self object sent to peer
        """
        # Remove object from those assigned to self
        self.migratable_objects.remove(o)

        # Update known loads
        l_o = o.get_time()
        l_dst = self.known_loads[p_dst]
        if l_dst + l_o > self.get_load():
            # Remove destination from known loads if more loaded than self
            del self.known_loads[p_dst]
        else:
            # Update loads
            self.known_loads[p_dst] += l_o

        # Return removed object load
        return l_o
        
    def add_as_viewer(self, ranks):
        """Add self as viewer to known peers
        """
        # Add self as viewer of each of provided ranks
        for p in ranks:
            p.viewers.add(self)

    def get_load(self):
        """Return total load on rank
        """
        return sum([o.get_time() for o in self.migratable_objects.union(self.sentinel_objects)])

    def get_migratable_load(self):
        """Return migratable load on rank
        """
        return sum([o.get_time() for o in self.migratable_objects])

    def get_sentinel_load(self):
        """Return sentinel load oon rank
        """
        return sum([o.get_time() for o in self.sentinel_objects])

    def get_received_volume(self):
        """Return volume received by objects assigned to rank from other ranks
        """
        # Iterate over all objects assigned to rank
        volume = 0
        obj_set = self.migratable_objects.union(self.sentinel_objects)
        for o in obj_set:
            # Skip objects without communication
            if not o.has_communicator():
                continue

            # Add total volume received from non-local objects
            volume += sum([v for k, v in o.get_communicator().get_received().items() if k not in obj_set])

        # Return computed volume
        return volume    

    def get_sent_volume(self):
        """Return volume sent by objects assigned to rank to other ranks
        """
        # Iterate over all objects assigned to rank
        volume = 0
        obj_set = self.migratable_objects.union(self.sentinel_objects)
        for o in obj_set:
            # Skip objects without communication
            if not o.has_communicator():
                continue

            # Add total volume sent to non-local objects
            volume += sum([v for k, v in o.get_communicator().get_sent().items() if k not in obj_set])

        # Return computed volume
        return volume    

    def reset_all_load_information(self):
        """Reset all load information known to self
        """

        # Reset information about known peers
        self.known_loads = {}

        # Reset information about overloaded viwewer peers
        self.viewers = set()

    def initialize_message(self, loads, f):
        """Initialize maessage to be sent to selected peers
        """
        # Retrieve current load on this rank
        l = self.get_load()

        # Make rank aware of own load
        self.known_loads[self] = l

        # Create load message tagged at first round
        msg = Message(1, self.known_loads)

        # Broadcast message to pseudo-random sample of ranks excluding self
        return rnd.sample(
            set(loads).difference([self]), min(f, len(loads) - 1)), msg

    def forward_message(self, r, s, f):
        """Formard information message to sample of selected peers
        """

        # Create load message tagged at current round
        msg = Message(r, self.known_loads)

        # Compute complement of set of known peers
        complement = set(
            self.known_loads).difference([self])

        # Forward message to pseudo-random sample of ranks
        return rnd.sample(
            complement, min(f, len(complement))), msg

    def process_message(self, msg):
        """Update internals when message is received
        """
        # Assert that message has the expected type
        if not isinstance(msg, Message):
            self.lgr.warning(f"Attempted to pass message of incorrect type {type(msg)}. Ignoring it.")

        # Update load information
        self.known_loads.update(msg.get_content())

        # Update last received message index
        self.round_last_received = msg.get_round()

    def compute_transfer_cmf(self, transfer_criterion, o, targets, strict=False):
        """Compute CMF for the sampling of transfer targets
        """

        # Initialize criterion values
        c_values = {}
        c_min, c_max = math.inf, -math.inf

        # Iterate over potential targets
        for p_dst in targets.keys():
            # Compute value of criterion for current target
            c = transfer_criterion.compute(o, self, p_dst)

            # Do not include rejected targets for strict CMF
            if strict and c < 0.:
                continue

            # Update criterion values
            c_values[p_dst] = c
            if c < c_min:
                c_min = c
            if c > c_max:
                c_max = c

        # Initialize CMF depending on singleton or non-singleton support
        if c_min == c_max:
            # Sample uniformly if all criteria have same value
            cmf = {k: 1. / len(c_values) for k in c_values.keys()}
        else:
            # Otherwise use relative weights
            c_range = c_max - c_min
            cmf = {k: (v + c_min) / c_range for k, v in c_values.items()}

        # Compute CMF
        sum_p = 0.
        for k, v in cmf.items():
            sum_p += v
            cmf[k] = sum_p

        # Return normalized CMF and criterion values
        return {k: v / sum_p for k, v in cmf.items()}, c_values<|MERGE_RESOLUTION|>--- conflicted
+++ resolved
@@ -43,11 +43,7 @@
 #
 from logging import Logger
 import random as rnd
-<<<<<<< HEAD
-=======
-import sys
 import math
->>>>>>> a7a4590b
 
 from src.Model.lbsMessage import Message
 
