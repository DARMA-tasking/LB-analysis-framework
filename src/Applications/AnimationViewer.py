#!/usr/bin/env python2.7
#@HEADER
###############################################################################
AnimationViewer_module_aliases = {}
for m in [
    "os",
    "sys",
    ]:
    has_flag = "has_" + m.replace('.', '_')
    try:
        module_object = __import__(m)
        if m in AnimationViewer_module_aliases:
            globals()[AnimationViewer_module_aliases[m]] = module_object
        else:
            globals()[m] = module_object
        globals()[has_flag] = True
    except ImportError as e:
        print("*  WARNING: Failed to import {}. {}.".format(m, e))
        globals()[has_flag] = False

<<<<<<< HEAD
import paraview.simple  as pv
from ParaviewViewer     import ParaviewViewer
from Tools              import bcolors
=======
try:
    import paraview.simple as pv
    globals()["has_paraview"] = True
except:
    globals()["has_paraview"] = False
    if not __name__ == '__main':
        print("[AnimationViewer] Failed to import paraview. Cannot save visual artifacts.")
        sys.exit(0)
from ParaviewViewer    import ParaviewViewer
>>>>>>> 073678f9

if __name__ == '__main__':
    if __package__ is None:
        sys.path.append(os.path.dirname(os.path.dirname(os.path.abspath(__file__))))
        from ParaviewViewerBase     import ViewerParameters
        from ParaviewViewerBase     import ParaviewViewerBase
    else:
        from ..ParaviewViewerBase   import ViewerParameters
        from ..ParaviewViewerBase   import ParaviewViewerBase

###############################################################################
class AnimationViewer(ParaviewViewer):
    """A concrete class providing an Animation Viewer
    """

    ###########################################################################
    def __init__(self, exodus=None, file_name=None, viewer_type=None):

        # Call superclass init
        super(AnimationViewer, self).__init__(exodus, file_name, viewer_type)

    ###########################################################################
    def saveView(self, reader):
        """Save animation
        """

        # Get animation scene
        animationScene = pv.GetAnimationScene()
        animationScene.PlayMode = "Snap To TimeSteps"

        # Save animation images
        for t in reader.TimestepValues.GetData()[:]:
            animationScene.AnimationTime = t

        # Save animation movie
        print(bcolors.HEADER
            + "[AnimationViewer] "
            + bcolors.END
            + "###  Generating AVI animation...")
        pv.WriteAnimation(self.file_name+".avi",
                       Magnification=1,
                       Quality = 2,
                       FrameRate=1.0,
                       Compression=True)
        print(bcolors.HEADER
            + "[AnimationViewer] "
            + bcolors.END
            + "### AVI animation generated.")

###############################################################################
if __name__ == '__main__':

    # Check if visualization library imported
    if not has_paraview:
        print("* ERROR: failed to import paraview. Cannot save visual artifacts.Exiting.")
        sys.exit(1)

    # Print startup information
    sv = sys.version_info
    print(bcolors.HEADER
        + "[AnimationViewer] "
        + bcolors.END
        + "### Started with Python {}.{}.{}".format(
        sv.major,
        sv.minor,
        sv.micro))

    # Instantiate parameters and set values from command line arguments
    print(bcolors.HEADER
        + "[AnimationViewer] "
        + bcolors.END
        + "Parsing command line arguments")
    params = ViewerParameters()
    if params.parse_command_line():
        sys.exit(1)
<<<<<<< HEAD

    # Check if arguments were correctly parsed

    animationViewer = ParaviewViewerBase.factory(params.file_name, "Animation")
=======
    animationViewer = ParaviewViewerBase.factory(params.exodus, params.file_name, "Animation")
>>>>>>> 073678f9

    # Create view from AnimationViewer instance
    reader = animationViewer.createViews()

    # Save generated view
    animationViewer.saveView(reader)

    # If this point is reached everything went fine
    print(bcolors.HEADER
        + "[AnimationViewer] "
        + bcolors.END
        + "{} file views generated ###".format(
        animationViewer.file_name))

###############################################################################<|MERGE_RESOLUTION|>--- conflicted
+++ resolved
@@ -18,11 +18,6 @@
         print("*  WARNING: Failed to import {}. {}.".format(m, e))
         globals()[has_flag] = False
 
-<<<<<<< HEAD
-import paraview.simple  as pv
-from ParaviewViewer     import ParaviewViewer
-from Tools              import bcolors
-=======
 try:
     import paraview.simple as pv
     globals()["has_paraview"] = True
@@ -32,7 +27,6 @@
         print("[AnimationViewer] Failed to import paraview. Cannot save visual artifacts.")
         sys.exit(0)
 from ParaviewViewer    import ParaviewViewer
->>>>>>> 073678f9
 
 if __name__ == '__main__':
     if __package__ is None:
@@ -108,14 +102,9 @@
     params = ViewerParameters()
     if params.parse_command_line():
         sys.exit(1)
-<<<<<<< HEAD
 
     # Check if arguments were correctly parsed
-
-    animationViewer = ParaviewViewerBase.factory(params.file_name, "Animation")
-=======
     animationViewer = ParaviewViewerBase.factory(params.exodus, params.file_name, "Animation")
->>>>>>> 073678f9
 
     # Create view from AnimationViewer instance
     reader = animationViewer.createViews()
