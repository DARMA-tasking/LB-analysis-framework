--- conflicted
+++ resolved
@@ -21,10 +21,6 @@
         print("*  WARNING: Failed to import {}. {}.".format(m, e))
         globals()[has_flag] = False
 
-<<<<<<< HEAD
-import paraview.simple  as pv
-from Tools              import bcolors
-=======
 try:
     import paraview.simple as pv
     globals()["has_paraview"] = True
@@ -33,7 +29,6 @@
     if not __name__ == '__main':
         print("*  WARNING: Failed to import paraview. Cannot save visual artifacts.")
         sys.exit(0)
->>>>>>> 073678f9
 
 ###############################################################################
 class ViewerParameters:
@@ -82,18 +77,9 @@
             elif o == "-f":
                 self.file_name = a
 
-<<<<<<< HEAD
-        # If  invalid file name is provided
-        if (not self.file_name or self.file_name.strip() == "''"):
-            print(bcolors.ERR
-                + "** ERROR: Provide an ExodusII file"
-                + bcolors.END)
-            self.usage()
-=======
         # Ensure that exactly one ExodusII file has been provided
         if not self.exodus:
             print("** ERROR: Provide an ExodusII file")
->>>>>>> 073678f9
             return True
 
         # Set default visualization file name prefix
@@ -141,15 +127,8 @@
         """
 
         # Unspecified ExodusII file name
-<<<<<<< HEAD
-        if not file_name:
-            print(bcolors.ERR
-                + "** ERROR: an ExodusII file name needs to be provided. Exiting."
-                + bcolors.END)
-=======
         if not exodus:
             print("** ERROR: an ExodusII file name needs to be provided. Exiting.")
->>>>>>> 073678f9
             sys.exit(1)
 
         # Unspecified visualization file name
