#!/usr/bin/env python2.7
#@HEADER#
###############################################################################
ParaviewViewer_module_aliases = {}
for m in [
    "os",
    "pickle",
    "sys",
    ]:
    has_flag = "has_" + m.replace('.', '_')
    try:
        module_object = __import__(m)
        if m in ParaviewViewer_module_aliases:
            globals()[ParaviewViewer_module_aliases[m]] = module_object
        else:
            globals()[m] = module_object
        globals()[has_flag] = True
    except ImportError as e:
        print("*  WARNING: Failed to import {}. {}.".format(m, e))
        globals()[has_flag] = False

from ParaviewViewerBase import ViewerParameters
from ParaviewViewerBase import ParaviewViewerBase
from Tools              import bcolors

if __name__ == '__main__':
    if __package__ is None:
        sys.path.append(os.path.dirname(os.path.dirname(os.path.abspath(__file__))))
        from PNGViewer              import PNGViewer
        from AnimationViewer        import AnimationViewer
    else:
        from ..PNGViewer            import PNGViewer
        from ..AnimationViewer      import AnimationViewer

###############################################################################
class ParaviewViewer(ParaviewViewerBase):
    """A concrete class providing a Paraview Viewer
    """

    ###########################################################################
    def __init__(self, exodus=None, file_name=None, viewer_type=None):

        # Call superclass init
        super(ParaviewViewer, self).__init__(exodus, file_name, viewer_type)

    ###########################################################################
    def saveView(self, reader):
        """Save figure
        """

        # Save images
        from PNGViewer              import PNGViewer
        from AnimationViewer        import AnimationViewer
        self.__class__ = PNGViewer
        self.saveView(reader)
        self.__class__ = AnimationViewer
        self.saveView(reader)

###############################################################################
if __name__ == '__main__':

    # Print startup information
    sv = sys.version_info
    print(bcolors.HEADER
        + "[ParaviewViewer] "
        + bcolors.END
        + "### Started with Python {}.{}.{}".format(
        sv.major,
        sv.minor,
        sv.micro))

    # Instantiate parameters and set values from command line arguments
    print(bcolors.HEADER
        + "[ParaviewViewer] "
        + bcolors.END
        + "Parsing command line arguments")
    params = ViewerParameters()
    if params.parse_command_line():
        sys.exit(1)
<<<<<<< HEAD
    viewer = ParaviewViewerBase.factory(params.file_name, "")
=======
    viewer = ParaviewViewerBase.factory(params.exodus, params.file_name, "")
>>>>>>> 073678f9

    # Create view from PNGViewer instance
    reader = viewer.createViews()

    # Save generated view
    viewer.__class__ = PNGViewer
    viewer.saveView(reader)
    viewer.__class__ = AnimationViewer
    viewer.saveView(reader)

    # If this point is reached everything went fine
    print(bcolors.HEADER
        + "[ParaviewViewer] "
        + bcolors.END
        + "{} file views generated ###".format(viewer.file_name))

###############################################################################<|MERGE_RESOLUTION|>--- conflicted
+++ resolved
@@ -77,11 +77,7 @@
     params = ViewerParameters()
     if params.parse_command_line():
         sys.exit(1)
-<<<<<<< HEAD
-    viewer = ParaviewViewerBase.factory(params.file_name, "")
-=======
     viewer = ParaviewViewerBase.factory(params.exodus, params.file_name, "")
->>>>>>> 073678f9
 
     # Create view from PNGViewer instance
     reader = viewer.createViews()
