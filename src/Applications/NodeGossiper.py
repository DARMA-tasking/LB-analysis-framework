--- conflicted
+++ resolved
@@ -191,15 +191,9 @@
                 sys.exit(0)
             elif o == '-v':
                 self.verbose = True
-<<<<<<< HEAD
             elif o == "-c":
                 self.criterion = i
             elif o == "-i":
-=======
-            elif o == '-c':
-                self.criterion = i 
-            elif o == '-i':
->>>>>>> 54b5d915
                 if i > -1:
                     self.n_iterations = i
             elif o == '-s':
@@ -224,7 +218,6 @@
                 if i > 0:
                     self.communication_degree = i
                     self.communication_enabled = True
-<<<<<<< HEAD
             elif o == "-t":
                 (self.time_sampler_type,
                 self.time_sampler_parameters) = parse_sampler(a)
@@ -232,13 +225,6 @@
                 (self.weight_sampler_type,
                  self.weight_sampler_parameters) = parse_sampler(a)
             elif o == "-k":
-=======
-            elif o == '-t':
-                self.time_sampler_type, self.time_sampler_parameters = parse_sampler(a)
-            elif o == '-w':
-                self.weight_sampler_type, self.weight_sampler_parameters = parse_sampler(a)
-            elif o == '-k':
->>>>>>> 54b5d915
                 if i > 0:
                     self.n_rounds = i
             elif o == '-f':
