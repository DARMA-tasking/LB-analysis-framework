--- conflicted
+++ resolved
@@ -71,16 +71,6 @@
         from Model                  import lbsPhase
         from Execution              import lbsRuntime
         from IO                     import lbsLoadWriterVT, lbsWriterExodusII, lbsStatistics
-<<<<<<< HEAD
-        #from ParaviewViewerBase     import ParaviewViewerBase
-        from Tools                  import bcolors
-    else:
-        from ..Model                import lbsPhase
-        from ..Execution            import lbsRuntime
-        from ..IO                   import lbsLoadWriterVT, lbsWriterExodusII, lbsStatistics
-        #from ..ParaviewViewerBase   import ParaviewViewerBase
-        from ..Tools                import bcolors
-=======
         try:
             from ParaviewViewerBase import ParaviewViewerBase
             globals()["has_paraview"] = True
@@ -95,7 +85,6 @@
             globals()["has_paraview"] = True
         except:
             globals()["has_paraview"] = False
->>>>>>> 073678f9
 
 ###############################################################################
 class ggParameters:
